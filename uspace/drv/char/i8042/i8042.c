--- conflicted
+++ resolved
@@ -104,23 +104,6 @@
 	.default_handler = default_handler,
 };
 
-<<<<<<< HEAD
-/* Interesting bits for status register */
-#define i8042_OUTPUT_FULL	0x01
-#define i8042_INPUT_FULL	0x02
-#define i8042_AUX_DATA		0x20
-
-/* Command constants */
-#define i8042_CMD_WRITE_CMDB	0x60	/**< write command byte */
-#define i8042_CMD_WRITE_AUX	0xd4	/**< write aux device */
-
-/* Command byte fields */
-#define i8042_KBD_IE		0x01
-#define i8042_AUX_IE		0x02
-#define i8042_KBD_DISABLE	0x10
-#define i8042_AUX_DISABLE	0x20
-#define i8042_KBD_TRANSLATE	0x40 /* Use this to switch to XT scancodes */
-
 static const irq_pio_range_t i8042_ranges[] = {
 	{
 		.base = 0,
@@ -128,8 +111,6 @@
 	}
 };
 
-=======
->>>>>>> e10d41aa
 /** i8042 Interrupt pseudo-code. */
 static const irq_cmd_t i8042_cmds[] = {
 	{
@@ -264,22 +245,6 @@
 	/* Flush all current IO */
 	while (pio_read_8(&dev->regs->status) & i8042_OUTPUT_FULL)
 		(void) pio_read_8(&dev->regs->data);
-<<<<<<< HEAD
-
-#define CHECK_RET_UNBIND_DESTROY(ret, msg...) \
-if  (ret != EOK) { \
-	ddf_msg(LVL_ERROR, msg); \
-	if (dev->kbd_fun) { \
-		ddf_fun_unbind(dev->kbd_fun); \
-		dev->kbd_fun->driver_data = NULL; \
-		ddf_fun_destroy(dev->kbd_fun); \
-	} \
-	if (dev->aux_fun) { \
-		ddf_fun_unbind(dev->aux_fun); \
-		dev->aux_fun->driver_data = NULL; \
-		ddf_fun_destroy(dev->aux_fun); \
-	} \
-} else (void)0
 
 	const size_t range_count = sizeof(i8042_ranges) /
 	    sizeof(irq_pio_range_t);
@@ -299,20 +264,7 @@
 		.cmdcount = cmd_count,
 		.cmds = cmds
 	};
-=======
-	
-	const size_t cmd_count = sizeof(i8042_cmds) / sizeof(irq_cmd_t);
-	irq_cmd_t cmds[cmd_count];
-	memcpy(cmds, i8042_cmds, sizeof(i8042_cmds));
-	cmds[0].addr = (void *) &dev->regs->status;
-	cmds[3].addr = (void *) &dev->regs->data;
-	
-	irq_code_t irq_code = {
-		.cmdcount = cmd_count,
-		.cmds = cmds
-	};
-	
->>>>>>> e10d41aa
+	
 	ret = register_interrupt_handler(ddf_dev, irq_kbd, i8042_irq_handler,
 	    &irq_code);
 	CHECK_RET_UNBIND_DESTROY(ret, "Failed set handler for kbd: %s.",
