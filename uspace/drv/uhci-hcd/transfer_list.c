--- conflicted
+++ resolved
@@ -96,16 +96,6 @@
 	assert(batch);
 	usb_log_debug2("Queue %s: Adding batch(%p).\n", instance->name, batch);
 
-<<<<<<< HEAD
-=======
-	const uint32_t pa = addr_to_phys(batch_qh(batch));
-	assert((pa & LINK_POINTER_ADDRESS_MASK) == pa);
-
-	/* New batch will be added to the end of the current list
-	 * so set the link accordingly */
-	qh_set_next_qh(batch_qh(batch), instance->queue_head->next);
->>>>>>> 31b568ed
-
 	fibril_mutex_lock(&instance->guard);
 
 	qh_t *last_qh = NULL;
@@ -115,20 +105,15 @@
 		last_qh = instance->queue_head;
 	} else {
 		/* There is something scheduled */
-<<<<<<< HEAD
-		batch_t *last = list_get_instance(
-		    instance->batch_list.prev, batch_t, link);
-		last_qh = last->qh;
-=======
 		usb_transfer_batch_t *last = list_get_instance(
 		    instance->batch_list.prev, usb_transfer_batch_t, link);
-		qh_set_next_qh(batch_qh(last), pa);
->>>>>>> 31b568ed
+		last_qh = batch_qh(last);
 	}
 	const uint32_t pa = addr_to_phys(batch->qh);
 	assert((pa & LINK_POINTER_ADDRESS_MASK) == pa);
 
-	batch->qh->next = last_qh->next;
+	/* keep link */
+	batch_qh(batch)->next = last_qh->next;
 	qh_set_next_qh(last_qh, pa);
 
 	/* Add to the driver list */
@@ -207,14 +192,10 @@
 {
 	assert(instance);
 	assert(instance->queue_head);
-<<<<<<< HEAD
-	assert(batch->qh);
-	assert(fibril_mutex_is_locked(&instance->guard));
-
-=======
 	assert(batch);
 	assert(batch_qh(batch));
->>>>>>> 31b568ed
+	assert(fibril_mutex_is_locked(&instance->guard));
+
 	usb_log_debug2(
 	    "Queue %s: removing batch(%p).\n", instance->name, batch);
 
@@ -222,37 +203,22 @@
 	/* Remove from the hardware queue */
 	if (instance->batch_list.next == &batch->link) {
 		/* I'm the first one here */
-<<<<<<< HEAD
 		assert((instance->queue_head->next & LINK_POINTER_ADDRESS_MASK)
-		    == addr_to_phys(batch->qh));
-		instance->queue_head->next = batch->qh->next;
+		    == addr_to_phys(bathc_qh(batch)));
+		instance->queue_head->next = batch_qh(batch)->next;
 		qpos = "FIRST";
-	} else {
-		batch_t *prev =
-		    list_get_instance(batch->link.prev, batch_t, link);
-		assert((prev->qh->next & LINK_POINTER_ADDRESS_MASK)
-		    == addr_to_phys(batch->qh));
-		prev->qh->next = batch->qh->next;
-		qpos = "NOT FIRST";
-=======
-		qh_set_element_qh(instance->queue_head, batch_qh(batch)->next);
-		pos = "FIRST";
 	} else {
 		usb_transfer_batch_t *prev =
 		    list_get_instance(batch->link.prev, usb_transfer_batch_t, link);
-		qh_set_next_qh(batch_qh(prev), batch_qh(batch)->next);
-		pos = "NOT FIRST";
->>>>>>> 31b568ed
+		assert((batch_qh(prev)->next & LINK_POINTER_ADDRESS_MASK)
+		    == addr_to_phys(batch_qh(batch)));
+		batch_qh(prev)->next = batch_qh(batch)->next;
+		qpos = "NOT FIRST";
 	}
 	/* Remove from the batch list */
 	list_remove(&batch->link);
-<<<<<<< HEAD
 	usb_log_debug("Batch(%p) removed (%s) from %s, next %x.\n",
-	    batch, qpos, instance->name, batch->qh->next);
-=======
-	usb_log_debug("Batch(%p) removed (%s) from %s, next element %x.\n",
 	    batch, pos, instance->name, batch_qh(batch)->next);
->>>>>>> 31b568ed
 }
 /**
  * @}
