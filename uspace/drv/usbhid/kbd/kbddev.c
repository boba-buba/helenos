--- conflicted
+++ resolved
@@ -303,20 +303,6 @@
 	memset(kbd_dev->led_data, 0, kbd_dev->led_output_size * sizeof(int32_t));
 	usb_log_debug("Creating output report:\n");
 
-<<<<<<< HEAD
-	// TODO: COMPOSE and KANA
-	
-	usb_log_debug("Creating output report: ");
-	for (i = 0; i < kbd_dev->led_output_size; ++i) {
-		usb_log_debug("%d ", kbd_dev->led_data[i]);
-	}
-	usb_log_debug("\n");
-
-	usb_hid_report_output_set_data(hid_dev->report, kbd_dev->led_path, 
-	    USB_HID_PATH_COMPARE_END | USB_HID_PATH_COMPARE_USAGE_PAGE_ONLY, 
-	    kbd_dev->led_data, kbd_dev->led_output_size);
-	int rc = usb_hid_report_output_translate(hid_dev->report, 0,
-=======
 	usb_hid_report_field_t *field = usb_hid_report_get_sibling (hid_dev->parser, NULL,
                 kbd_dev->led_path, 
 				USB_HID_PATH_COMPARE_USAGE_PAGE_ONLY | USB_HID_PATH_COMPARE_END,
@@ -342,7 +328,6 @@
 	}
 		
 	int rc = usb_hid_report_output_translate(hid_dev->parser, 0,
->>>>>>> c7c0984a
 	    kbd_dev->output_buffer, kbd_dev->output_size);
 	
 	if (rc != EOK) {
@@ -684,9 +669,15 @@
 	usb_hid_report_path_t *path = usb_hid_report_path();
 	usb_hid_report_path_append_item(path, USB_HIDUT_PAGE_KEYBOARD, 0);
 	//usb_hid_report_path_set_report_id(path, 0);
-<<<<<<< HEAD
-	
-	int rc = usb_hid_parse_report(hid_dev->report, buffer, actual_size);
+
+	uint8_t report_id;
+	int rc = usb_hid_parse_report(hid_dev->parser, buffer, actual_size, &report_id);	
+	usb_hid_report_path_set_report_id (path, report_id);
+	usb_hid_report_field_t *field = usb_hid_report_get_sibling(hid_dev->parser, 
+	                    NULL, path, USB_HID_PATH_COMPARE_END | USB_HID_PATH_COMPARE_USAGE_PAGE_ONLY, 
+						USB_HID_REPORT_TYPE_INPUT);
+
+	usb_hid_report_path_free(path);
 	
 	if (rc != EOK) {
 		usb_log_warning("Error in usb_hid_parse_report():"
@@ -725,29 +716,6 @@
 		    | USB_HID_PATH_COMPARE_USAGE_PAGE_ONLY, 
 		    USB_HID_REPORT_TYPE_INPUT);
 	}
-=======
-
-	uint8_t report_id;
-	int rc = usb_hid_parse_report(hid_dev->parser, buffer, actual_size, &report_id);	
-	usb_hid_report_path_set_report_id (path, report_id);
-	usb_hid_report_field_t *field = usb_hid_report_get_sibling(hid_dev->parser, 
-	                    NULL, path, USB_HID_PATH_COMPARE_END | USB_HID_PATH_COMPARE_USAGE_PAGE_ONLY, 
-						USB_HID_REPORT_TYPE_INPUT);
-
-	unsigned i=0;
-	usb_kbd_t *kbd_dev = (usb_kbd_t *)hid_dev->data;
-
-	memset(kbd_dev->keys, 0, kbd_dev->key_count);
-	while(field != NULL) {
-		if((i < kbd_dev->key_count) && (field->value != 0)){
-			kbd_dev->keys[i++] = (uint8_t)field->usage;
-		}
-		field = usb_hid_report_get_sibling(hid_dev->parser, field, path, 
-		                                   USB_HID_PATH_COMPARE_END | USB_HID_PATH_COMPARE_USAGE_PAGE_ONLY, 
-		                                   USB_HID_REPORT_TYPE_INPUT);
-	}
-	usb_kbd_process_keycodes(kbd_dev->keys, kbd_dev->key_count, report_id, hid_dev);
->>>>>>> c7c0984a
 	
 	usb_hid_report_path_free(path);
 	
