/*
 * Copyright (c) 2010 Lenka Trochtova
 * Copyright (c) 2010 Vojtech Horky
 * Copyright (c) 2011 Jiri Svoboda
 * All rights reserved.
 *
 * Redistribution and use in source and binary forms, with or without
 * modification, are permitted provided that the following conditions
 * are met:
 *
 * - Redistributions of source code must retain the above copyright
 *   notice, this list of conditions and the following disclaimer.
 * - Redistributions in binary form must reproduce the above copyright
 *   notice, this list of conditions and the following disclaimer in the
 *   documentation and/or other materials provided with the distribution.
 * - The name of the author may not be used to endorse or promote products
 *   derived from this software without specific prior written permission.
 *
 * THIS SOFTWARE IS PROVIDED BY THE AUTHOR ``AS IS'' AND ANY EXPRESS OR
 * IMPLIED WARRANTIES, INCLUDING, BUT NOT LIMITED TO, THE IMPLIED WARRANTIES
 * OF MERCHANTABILITY AND FITNESS FOR A PARTICULAR PURPOSE ARE DISCLAIMED.
 * IN NO EVENT SHALL THE AUTHOR BE LIABLE FOR ANY DIRECT, INDIRECT,
 * INCIDENTAL, SPECIAL, EXEMPLARY, OR CONSEQUENTIAL DAMAGES (INCLUDING, BUT
 * NOT LIMITED TO, PROCUREMENT OF SUBSTITUTE GOODS OR SERVICES; LOSS OF USE,
 * DATA, OR PROFITS; OR BUSINESS INTERRUPTION) HOWEVER CAUSED AND ON ANY
 * THEORY OF LIABILITY, WHETHER IN CONTRACT, STRICT LIABILITY, OR TORT
 * (INCLUDING NEGLIGENCE OR OTHERWISE) ARISING IN ANY WAY OUT OF THE USE OF
 * THIS SOFTWARE, EVEN IF ADVISED OF THE POSSIBILITY OF SUCH DAMAGE.
 */

/**
 * @defgroup root Root device driver.
 * @brief HelenOS root device driver.
 * @{
 */

/** @file
 */

#include <assert.h>
#include <stdio.h>
#include <errno.h>
#include <bool.h>
#include <fibril_synch.h>
#include <stdlib.h>
#include <str.h>
#include <str_error.h>
#include <ctype.h>
#include <macros.h>
#include <inttypes.h>
#include <sysinfo.h>

#include <ddf/driver.h>
#include <devman.h>
#include <ipc/devman.h>

#define NAME "root"

#define PLATFORM_FUN_NAME "hw"
#define PLATFORM_FUN_MATCH_ID_FMT "platform/%s"
#define PLATFORM_FUN_MATCH_SCORE 100

#define VIRTUAL_FUN_NAME "virt"
#define VIRTUAL_FUN_MATCH_ID "rootvirt"
#define VIRTUAL_FUN_MATCH_SCORE 100

static int root_add_device(ddf_dev_t *dev);

/** The root device driver's standard operations. */
static driver_ops_t root_ops = {
	.add_device = &root_add_device
};

/** The root device driver structure. */
static driver_t root_driver = {
	.name = NAME,
	.driver_ops = &root_ops
};

/** Create the function which represents the root of virtual device tree.
 *
 * @param dev	Device
 * @return	EOK on success or negative error code
 */
static int add_virtual_root_fun(ddf_dev_t *dev)
{
	const char *name = VIRTUAL_FUN_NAME;
	ddf_fun_t *fun;
	int rc;

<<<<<<< HEAD
	int res = child_device_register_wrapper(parent, VIRTUAL_DEVICE_NAME,
	    VIRTUAL_DEVICE_MATCH_ID, VIRTUAL_DEVICE_MATCH_SCORE,
	    NULL);
=======
	printf(NAME ": adding new function for virtual devices.\n");
	printf(NAME ":   function node is `%s' (%d %s)\n", name,
	    VIRTUAL_FUN_MATCH_SCORE, VIRTUAL_FUN_MATCH_ID);
>>>>>>> 664af708

	fun = ddf_fun_create(dev, fun_inner, name);
	if (fun == NULL) {
		printf(NAME ": error creating function %s\n", name);
		return ENOMEM;
	}

	rc = ddf_fun_add_match_id(fun, VIRTUAL_FUN_MATCH_ID,
	    VIRTUAL_FUN_MATCH_SCORE);
	if (rc != EOK) {
		printf(NAME ": error adding match IDs to function %s\n", name);
		ddf_fun_destroy(fun);
		return rc;
	}

	rc = ddf_fun_bind(fun);
	if (rc != EOK) {
		printf(NAME ": error binding function %s: %s\n", name,
		    str_error(rc));
		ddf_fun_destroy(fun);
		return rc;
	}

	return EOK;
}

/** Create the function which represents the root of HW device tree.
 *
 * @param dev	Device
 * @return	EOK on success or negative error code
 */
static int add_platform_fun(ddf_dev_t *dev)
{
	char *match_id;
	char *platform;
	size_t platform_size;

	const char *name = PLATFORM_FUN_NAME;
	ddf_fun_t *fun;
	int rc;

	/* Get platform name from sysinfo. */
	platform = sysinfo_get_data("platform", &platform_size);
	if (platform == NULL) {
		printf(NAME ": Failed to obtain platform name.\n");
		return ENOENT;
	}

	/* Null-terminate string. */
	platform = realloc(platform, platform_size + 1);
	if (platform == NULL) {
		printf(NAME ": Memory allocation failed.\n");
		return ENOMEM;
	}

	platform[platform_size] = '\0';

	/* Construct match ID. */
	if (asprintf(&match_id, PLATFORM_FUN_MATCH_ID_FMT, platform) == -1) {
		printf(NAME ": Memory allocation failed.\n");
		return ENOMEM;
	}

	/* Add function. */
	printf(NAME ": adding platform function\n");
	printf(NAME ":   function node is `%s' (%d %s)\n", PLATFORM_FUN_NAME,
	    PLATFORM_FUN_MATCH_SCORE, match_id);

	fun = ddf_fun_create(dev, fun_inner, name);
	if (fun == NULL) {
		printf(NAME ": error creating function %s\n", name);
		return ENOMEM;
	}

<<<<<<< HEAD
	res = child_device_register_wrapper(parent, PLATFORM_DEVICE_NAME,
	    match_id, PLATFORM_DEVICE_MATCH_SCORE, NULL);
=======
	rc = ddf_fun_add_match_id(fun, match_id, PLATFORM_FUN_MATCH_SCORE);
	if (rc != EOK) {
		printf(NAME ": error adding match IDs to function %s\n", name);
		ddf_fun_destroy(fun);
		return rc;
	}
>>>>>>> 664af708

	rc = ddf_fun_bind(fun);
	if (rc != EOK) {
		printf(NAME ": error binding function %s: %s\n", name,
		    str_error(rc));
		ddf_fun_destroy(fun);
		return rc;
	}

	return EOK;
}

/** Get the root device.
 *
 * @param dev		The device which is root of the whole device tree (both
 *			of HW and pseudo devices).
 */
static int root_add_device(ddf_dev_t *dev)
{
	printf(NAME ": root_add_device, device handle=%" PRIun "\n",
	    dev->handle);

	/*
	 * Register virtual devices root.
	 * We ignore error occurrence because virtual devices shall not be
	 * vital for the system.
	 */
	add_virtual_root_fun(dev);

	/* Register root device's children. */
	int res = add_platform_fun(dev);
	if (EOK != res)
		printf(NAME ": failed to add child device for platform.\n");

	return res;
}

int main(int argc, char *argv[])
{
	printf(NAME ": HelenOS root device driver\n");
	return ddf_driver_main(&root_driver);
}

/**
 * @}
 */
<|MERGE_RESOLUTION|>--- conflicted
+++ resolved
@@ -88,15 +88,9 @@
 	ddf_fun_t *fun;
 	int rc;
 
-<<<<<<< HEAD
-	int res = child_device_register_wrapper(parent, VIRTUAL_DEVICE_NAME,
-	    VIRTUAL_DEVICE_MATCH_ID, VIRTUAL_DEVICE_MATCH_SCORE,
-	    NULL);
-=======
 	printf(NAME ": adding new function for virtual devices.\n");
 	printf(NAME ":   function node is `%s' (%d %s)\n", name,
 	    VIRTUAL_FUN_MATCH_SCORE, VIRTUAL_FUN_MATCH_ID);
->>>>>>> 664af708
 
 	fun = ddf_fun_create(dev, fun_inner, name);
 	if (fun == NULL) {
@@ -171,17 +165,12 @@
 		return ENOMEM;
 	}
 
-<<<<<<< HEAD
-	res = child_device_register_wrapper(parent, PLATFORM_DEVICE_NAME,
-	    match_id, PLATFORM_DEVICE_MATCH_SCORE, NULL);
-=======
 	rc = ddf_fun_add_match_id(fun, match_id, PLATFORM_FUN_MATCH_SCORE);
 	if (rc != EOK) {
 		printf(NAME ": error adding match IDs to function %s\n", name);
 		ddf_fun_destroy(fun);
 		return rc;
 	}
->>>>>>> 664af708
 
 	rc = ddf_fun_bind(fun);
 	if (rc != EOK) {
