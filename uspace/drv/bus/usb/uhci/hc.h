--- conflicted
+++ resolved
@@ -154,14 +154,10 @@
 	return member_to_inst(bus, hc_t, bus);
 }
 
-<<<<<<< HEAD
 int hc_unschedule_batch(usb_transfer_batch_t *);
-=======
-extern int uhci_hc_gen_irq_code(irq_code_t *, const hw_res_list_parsed_t *, int *);
->>>>>>> 6a5d05bd
 
 extern int hc_add(hc_device_t *, const hw_res_list_parsed_t *);
-extern int hc_gen_irq_code(irq_code_t *, hc_device_t *, const hw_res_list_parsed_t *);
+extern int hc_gen_irq_code(irq_code_t *, hc_device_t *, const hw_res_list_parsed_t *, int *);
 extern int hc_start(hc_device_t *);
 extern int hc_setup_roothub(hc_device_t *);
 extern int hc_gone(hc_device_t *);
