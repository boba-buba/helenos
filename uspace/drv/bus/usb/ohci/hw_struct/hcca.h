--- conflicted
+++ resolved
@@ -52,14 +52,9 @@
 	uint16_t pad1;
 	/** Pointer to the last completed TD. (useless) */
 	uint32_t done_head;
-<<<<<<< HEAD
 	/** Padding to make the size 256B */
-	uint32_t reserved[29];
-} __attribute__((packed, aligned)) hcca_t;
-=======
 	uint32_t reserved[30];
 } hcca_t;
->>>>>>> f3378ba9
 
 /** Allocate properly aligned structure.
  *
