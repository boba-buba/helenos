--- conflicted
+++ resolved
@@ -196,7 +196,6 @@
 	return EOK;
 }
 /*----------------------------------------------------------------------------*/
-<<<<<<< HEAD
 /** Register endpoint for bandwidth reservation.
  *
  * @param[in] fun Device function the action was invoked on.
@@ -211,26 +210,17 @@
  */
 static int register_endpoint(ddf_fun_t *fun,
     usb_address_t address, usb_speed_t ep_speed, usb_endpoint_t endpoint,
-=======
-static int register_endpoint(
-    ddf_fun_t *fun, usb_address_t address, usb_endpoint_t endpoint,
->>>>>>> 5410c042
     usb_transfer_type_t transfer_type, usb_direction_t direction,
     size_t max_packet_size, unsigned int interval)
 {
 	hc_t *hc = fun_to_hc(fun);
 	assert(hc);
-<<<<<<< HEAD
 	if (address == hc->rh.address)
 		return EOK;
 	usb_speed_t speed = usb_device_keeper_get_speed(&hc->manager, address);
 	if (speed >= USB_SPEED_MAX) {
 		speed = ep_speed;
 	}
-	const size_t size = max_packet_size;
-=======
-	const usb_speed_t speed =
-	    usb_device_keeper_get_speed(&hc->manager, address);
 	const size_t size =
 	    (transfer_type == USB_TRANSFER_INTERRUPT
 	    || transfer_type == USB_TRANSFER_ISOCHRONOUS) ?
@@ -247,7 +237,6 @@
 		return ret;
 	}
 
->>>>>>> 5410c042
 	usb_log_debug("Register endpoint %d:%d %s %s(%d) %zu(%zu) %u.\n",
 	    address, endpoint, usb_str_transfer_type(transfer_type),
 	    usb_str_speed(speed), direction, size, max_packet_size, interval);
@@ -278,9 +267,8 @@
 	    endpoint, direction);
 }
 /*----------------------------------------------------------------------------*/
-/** Interrupt out transaction interface function
- *
-<<<<<<< HEAD
+/** Schedule interrupt out transfer.
+ *
  * The callback is supposed to be called once the transfer (on the wire) is
  * complete regardless of the outcome.
  * However, the callback could be called only when this function returns
@@ -293,48 +281,18 @@
  * @param[in] size Size of the @p data buffer in bytes.
  * @param[in] callback Callback to be issued once the transfer is complete.
  * @param[in] arg Pass-through argument to the callback.
-=======
- * @param[in] fun DDF function that was called.
- * @param[in] target USB device to write to.
- * @param[in] max_packet_size maximum size of data packet the device accepts
- * @param[in] data Source of data.
- * @param[in] size Size of data source.
- * @param[in] callback Function to call on transaction completion
- * @param[in] arg Additional for callback function.
->>>>>>> 5410c042
  * @return Error code.
  */
 static int interrupt_out(
     ddf_fun_t *fun, usb_target_t target, void *data,
     size_t size, usbhc_iface_transfer_out_callback_t callback, void *arg)
 {
-<<<<<<< HEAD
-	assert(fun);
-
-	// FIXME: get from endpoint manager
-	size_t max_packet_size = 8;
-
-	hc_t *hc = fun_to_hc(fun);
-	assert(hc);
-	usb_speed_t speed =
-	    usb_device_keeper_get_speed(&hc->manager, target.address);
-
-	usb_log_debug("Interrupt OUT %d:%d %zu(%zu).\n",
-	    target.address, target.endpoint, size, max_packet_size);
-
-	usb_transfer_batch_t *batch =
-	    batch_get(fun, target, USB_TRANSFER_INTERRUPT, max_packet_size,
-	        speed, data, size, NULL, 0, NULL, callback, arg, &hc->manager);
-	if (!batch)
-		return ENOMEM;
-=======
 	usb_transfer_batch_t *batch = NULL;
 	hc_t *hc = NULL;
 	int ret = setup_batch(fun, target, USB_DIRECTION_OUT, data, size,
 	    NULL, 0, NULL, callback, arg, "Interrupt OUT", &hc, &batch);
 	if (ret != EOK)
 		return ret;
->>>>>>> 5410c042
 	batch_interrupt_out(batch);
 	ret = hc_schedule(hc, batch);
 	if (ret != EOK) {
@@ -343,9 +301,8 @@
 	return ret;
 }
 /*----------------------------------------------------------------------------*/
-/** Interrupt in transaction interface function
- *
-<<<<<<< HEAD
+/** Schedule interrupt in transfer.
+ *
  * The callback is supposed to be called once the transfer (on the wire) is
  * complete regardless of the outcome.
  * However, the callback could be called only when this function returns
@@ -358,47 +315,18 @@
  * @param[in] size Size of the @p data buffer in bytes.
  * @param[in] callback Callback to be issued once the transfer is complete.
  * @param[in] arg Pass-through argument to the callback.
-=======
- * @param[in] fun DDF function that was called.
- * @param[in] target USB device to write to.
- * @param[in] max_packet_size maximum size of data packet the device accepts
- * @param[out] data Data destination.
- * @param[in] size Size of data source.
- * @param[in] callback Function to call on transaction completion
- * @param[in] arg Additional for callback function.
->>>>>>> 5410c042
  * @return Error code.
  */
 static int interrupt_in(
     ddf_fun_t *fun, usb_target_t target, void *data,
     size_t size, usbhc_iface_transfer_in_callback_t callback, void *arg)
 {
-<<<<<<< HEAD
-	assert(fun);
-
-	// FIXME: get from endpoint manager
-	size_t max_packet_size = 8;
-
-	hc_t *hc = fun_to_hc(fun);
-	assert(hc);
-	usb_speed_t speed =
-	    usb_device_keeper_get_speed(&hc->manager, target.address);
-	usb_log_debug("Interrupt IN %d:%d %zu(%zu).\n",
-	    target.address, target.endpoint, size, max_packet_size);
-
-	usb_transfer_batch_t *batch =
-	    batch_get(fun, target, USB_TRANSFER_INTERRUPT, max_packet_size,
-	        speed, data, size, NULL, 0, callback, NULL, arg, &hc->manager);
-	if (!batch)
-		return ENOMEM;
-=======
 	usb_transfer_batch_t *batch = NULL;
 	hc_t *hc = NULL;
 	int ret = setup_batch(fun, target, USB_DIRECTION_IN, data, size,
 	    NULL, 0, callback, NULL, arg, "Interrupt IN", &hc, &batch);
 	if (ret != EOK)
 		return ret;
->>>>>>> 5410c042
 	batch_interrupt_in(batch);
 	ret = hc_schedule(hc, batch);
 	if (ret != EOK) {
@@ -407,9 +335,13 @@
 	return ret;
 }
 /*----------------------------------------------------------------------------*/
-/** Bulk out transaction interface function
- *
-<<<<<<< HEAD
+/** Schedule bulk out transfer.
+ *
+ * The callback is supposed to be called once the transfer (on the wire) is
+ * complete regardless of the outcome.
+ * However, the callback could be called only when this function returns
+ * with success status (i.e. returns EOK).
+ *
  * @param[in] fun Device function the action was invoked on.
  * @param[in] target Target pipe (address and endpoint number) specification.
  * @param[in] data Data to be sent (in USB endianess, allocated and deallocated
@@ -417,48 +349,18 @@
  * @param[in] size Size of the @p data buffer in bytes.
  * @param[in] callback Callback to be issued once the transfer is complete.
  * @param[in] arg Pass-through argument to the callback.
-=======
- * @param[in] fun DDF function that was called.
- * @param[in] target USB device to write to.
- * @param[in] max_packet_size maximum size of data packet the device accepts
- * @param[in] data Source of data.
- * @param[in] size Size of data source.
- * @param[in] callback Function to call on transaction completion
- * @param[in] arg Additional for callback function.
->>>>>>> 5410c042
  * @return Error code.
  */
 static int bulk_out(
     ddf_fun_t *fun, usb_target_t target, void *data,
     size_t size, usbhc_iface_transfer_out_callback_t callback, void *arg)
 {
-<<<<<<< HEAD
-	assert(fun);
-
-	// FIXME: get from endpoint manager
-	size_t max_packet_size = 8;
-
-	hc_t *hc = fun_to_hc(fun);
-	assert(hc);
-	usb_speed_t speed =
-	    usb_device_keeper_get_speed(&hc->manager, target.address);
-
-	usb_log_debug("Bulk OUT %d:%d %zu(%zu).\n",
-	    target.address, target.endpoint, size, max_packet_size);
-
-	usb_transfer_batch_t *batch =
-	    batch_get(fun, target, USB_TRANSFER_BULK, max_packet_size, speed,
-	        data, size, NULL, 0, NULL, callback, arg, &hc->manager);
-	if (!batch)
-		return ENOMEM;
-=======
 	usb_transfer_batch_t *batch = NULL;
 	hc_t *hc = NULL;
 	int ret = setup_batch(fun, target, USB_DIRECTION_OUT, data, size,
 	    NULL, 0, NULL, callback, arg, "Bulk OUT", &hc, &batch);
 	if (ret != EOK)
 		return ret;
->>>>>>> 5410c042
 	batch_bulk_out(batch);
 	ret = hc_schedule(hc, batch);
 	if (ret != EOK) {
@@ -467,9 +369,13 @@
 	return ret;
 }
 /*----------------------------------------------------------------------------*/
-/** Bulk in transaction interface function
- *
-<<<<<<< HEAD
+/** Schedule bulk in transfer.
+ *
+ * The callback is supposed to be called once the transfer (on the wire) is
+ * complete regardless of the outcome.
+ * However, the callback could be called only when this function returns
+ * with success status (i.e. returns EOK).
+ *
  * @param[in] fun Device function the action was invoked on.
  * @param[in] target Target pipe (address and endpoint number) specification.
  * @param[in] data Buffer where to store the data (in USB endianess,
@@ -477,47 +383,18 @@
  * @param[in] size Size of the @p data buffer in bytes.
  * @param[in] callback Callback to be issued once the transfer is complete.
  * @param[in] arg Pass-through argument to the callback.
-=======
- * @param[in] fun DDF function that was called.
- * @param[in] target USB device to write to.
- * @param[in] max_packet_size maximum size of data packet the device accepts
- * @param[out] data Data destination.
- * @param[in] size Size of data source.
- * @param[in] callback Function to call on transaction completion
- * @param[in] arg Additional for callback function.
->>>>>>> 5410c042
  * @return Error code.
  */
 static int bulk_in(
     ddf_fun_t *fun, usb_target_t target, void *data,
     size_t size, usbhc_iface_transfer_in_callback_t callback, void *arg)
 {
-<<<<<<< HEAD
-	assert(fun);
-
-	// FIXME: get from endpoint manager
-	size_t max_packet_size = 8;
-
-	hc_t *hc = fun_to_hc(fun);
-	assert(hc);
-	usb_speed_t speed =
-	    usb_device_keeper_get_speed(&hc->manager, target.address);
-	usb_log_debug("Bulk IN %d:%d %zu(%zu).\n",
-	    target.address, target.endpoint, size, max_packet_size);
-
-	usb_transfer_batch_t *batch =
-	    batch_get(fun, target, USB_TRANSFER_BULK, max_packet_size, speed,
-	        data, size, NULL, 0, callback, NULL, arg, &hc->manager);
-	if (!batch)
-		return ENOMEM;
-=======
 	usb_transfer_batch_t *batch = NULL;
 	hc_t *hc = NULL;
 	int ret = setup_batch(fun, target, USB_DIRECTION_IN, data, size,
 	    NULL, 0, callback, NULL, arg, "Bulk IN", &hc, &batch);
 	if (ret != EOK)
 		return ret;
->>>>>>> 5410c042
 	batch_bulk_in(batch);
 	ret = hc_schedule(hc, batch);
 	if (ret != EOK) {
@@ -526,9 +403,13 @@
 	return ret;
 }
 /*----------------------------------------------------------------------------*/
-/** Control write transaction interface function
- *
-<<<<<<< HEAD
+/** Schedule control write transfer.
+ *
+ * The callback is supposed to be called once the transfer (on the wire) is
+ * complete regardless of the outcome.
+ * However, the callback could be called only when this function returns
+ * with success status (i.e. returns EOK).
+ *
  * @param[in] fun Device function the action was invoked on.
  * @param[in] target Target pipe (address and endpoint number) specification.
  * @param[in] setup_packet Setup packet buffer (in USB endianess, allocated
@@ -539,17 +420,6 @@
  * @param[in] data_buffer_size Size of @p data_buffer buffer in bytes.
  * @param[in] callback Callback to be issued once the transfer is complete.
  * @param[in] arg Pass-through argument to the callback.
-=======
- * @param[in] fun DDF function that was called.
- * @param[in] target USB device to write to.
- * @param[in] max_packet_size maximum size of data packet the device accepts.
- * @param[in] setup_data Data to send with SETUP transfer.
- * @param[in] setup_size Size of data to send with SETUP transfer (always 8B).
- * @param[in] data Source of data.
- * @param[in] size Size of data source.
- * @param[in] callback Function to call on transaction completion.
- * @param[in] arg Additional for callback function.
->>>>>>> 5410c042
  * @return Error code.
  */
 static int control_write(
@@ -557,29 +427,6 @@
     void *setup_data, size_t setup_size, void *data, size_t size,
     usbhc_iface_transfer_out_callback_t callback, void *arg)
 {
-<<<<<<< HEAD
-	assert(fun);
-
-	// FIXME: get from endpoint manager
-	size_t max_packet_size = 8;
-
-	hc_t *hc = fun_to_hc(fun);
-	assert(hc);
-	usb_speed_t speed =
-	    usb_device_keeper_get_speed(&hc->manager, target.address);
-	usb_log_debug("Control WRITE (%d) %d:%d %zu(%zu).\n",
-	    speed, target.address, target.endpoint, size, max_packet_size);
-
-	if (setup_size != 8)
-		return EINVAL;
-
-	usb_transfer_batch_t *batch =
-	    batch_get(fun, target, USB_TRANSFER_CONTROL, max_packet_size,
-	        speed, data, size, setup_data, setup_size, NULL, callback, arg,
-		&hc->manager);
-	if (!batch)
-		return ENOMEM;
-=======
 	usb_transfer_batch_t *batch = NULL;
 	hc_t *hc = NULL;
 	int ret = setup_batch(fun, target, USB_DIRECTION_BOTH, data, size,
@@ -587,7 +434,6 @@
 	    &hc, &batch);
 	if (ret != EOK)
 		return ret;
->>>>>>> 5410c042
 	usb_device_keeper_reset_if_need(&hc->manager, target, setup_data);
 	batch_control_write(batch);
 	ret = hc_schedule(hc, batch);
@@ -597,9 +443,13 @@
 	return ret;
 }
 /*----------------------------------------------------------------------------*/
-/** Control read transaction interface function
- *
-<<<<<<< HEAD
+/** Schedule control read transfer.
+ *
+ * The callback is supposed to be called once the transfer (on the wire) is
+ * complete regardless of the outcome.
+ * However, the callback could be called only when this function returns
+ * with success status (i.e. returns EOK).
+ *
  * @param[in] fun Device function the action was invoked on.
  * @param[in] target Target pipe (address and endpoint number) specification.
  * @param[in] setup_packet Setup packet buffer (in USB endianess, allocated
@@ -610,17 +460,6 @@
  * @param[in] data_buffer_size Size of @p data_buffer buffer in bytes.
  * @param[in] callback Callback to be issued once the transfer is complete.
  * @param[in] arg Pass-through argument to the callback.
-=======
- * @param[in] fun DDF function that was called.
- * @param[in] target USB device to write to.
- * @param[in] max_packet_size maximum size of data packet the device accepts.
- * @param[in] setup_data Data to send with SETUP packet.
- * @param[in] setup_size Size of data to send with SETUP packet (should be 8B).
- * @param[out] data Source of data.
- * @param[in] size Size of data source.
- * @param[in] callback Function to call on transaction completion.
- * @param[in] arg Additional for callback function.
->>>>>>> 5410c042
  * @return Error code.
  */
 static int control_read(
@@ -628,26 +467,6 @@
     void *setup_data, size_t setup_size, void *data, size_t size,
     usbhc_iface_transfer_in_callback_t callback, void *arg)
 {
-<<<<<<< HEAD
-	assert(fun);
-
-	// FIXME: get from endpoint manager
-	size_t max_packet_size = 8;
-
-	hc_t *hc = fun_to_hc(fun);
-	assert(hc);
-	usb_speed_t speed =
-	    usb_device_keeper_get_speed(&hc->manager, target.address);
-
-	usb_log_debug("Control READ(%d) %d:%d %zu(%zu).\n",
-	    speed, target.address, target.endpoint, size, max_packet_size);
-	usb_transfer_batch_t *batch =
-	    batch_get(fun, target, USB_TRANSFER_CONTROL, max_packet_size,
-	        speed, data, size, setup_data, setup_size, callback, NULL, arg,
-		&hc->manager);
-	if (!batch)
-		return ENOMEM;
-=======
 	usb_transfer_batch_t *batch = NULL;
 	hc_t *hc = NULL;
 	int ret = setup_batch(fun, target, USB_DIRECTION_BOTH, data, size,
@@ -655,7 +474,6 @@
 	    &hc, &batch);
 	if (ret != EOK)
 		return ret;
->>>>>>> 5410c042
 	batch_control_read(batch);
 	ret = hc_schedule(hc, batch);
 	if (ret != EOK) {
