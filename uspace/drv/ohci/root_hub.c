/*
 * Copyright (c) 2011 Jan Vesely
 * All rights reserved.
 *
 * Redistribution and use in source and binary forms, with or without
 * modification, are permitted provided that the following conditions
 * are met:
 *
 * - Redistributions of source code must retain the above copyright
 *   notice, this list of conditions and the following disclaimer.
 * - Redistributions in binary form must reproduce the above copyright
 *   notice, this list of conditions and the following disclaimer in the
 *   documentation and/or other materials provided with the distribution.
 * - The name of the author may not be used to endorse or promote products
 *   derived from this software without specific prior written permission.
 *
 * THIS SOFTWARE IS PROVIDED BY THE AUTHOR ``AS IS'' AND ANY EXPRESS OR
 * IMPLIED WARRANTIES, INCLUDING, BUT NOT LIMITED TO, THE IMPLIED WARRANTIES
 * OF MERCHANTABILITY AND FITNESS FOR A PARTICULAR PURPOSE ARE DISCLAIMED.
 * IN NO EVENT SHALL THE AUTHOR BE LIABLE FOR ANY DIRECT, INDIRECT,
 * INCIDENTAL, SPECIAL, EXEMPLARY, OR CONSEQUENTIAL DAMAGES (INCLUDING, BUT
 * NOT LIMITED TO, PROCUREMENT OF SUBSTITUTE GOODS OR SERVICES; LOSS OF USE,
 * DATA, OR PROFITS; OR BUSINESS INTERRUPTION) HOWEVER CAUSED AND ON ANY
 * THEORY OF LIABILITY, WHETHER IN CONTRACT, STRICT LIABILITY, OR TORT
 * (INCLUDING NEGLIGENCE OR OTHERWISE) ARISING IN ANY WAY OUT OF THE USE OF
 * THIS SOFTWARE, EVEN IF ADVISED OF THE POSSIBILITY OF SUCH DAMAGE.
 */
/** @addtogroup drvusbohci
 * @{
 */
/** @file
 * @brief OHCI driver
 */
#include <assert.h>
#include <errno.h>
#include <str_error.h>

#include <usb/debug.h>

#include "root_hub.h"
#include "usb/classes/classes.h"
#include "usb/devdrv.h"
#include <usb/request.h>
#include <usb/classes/hub.h>

/**
 *	standart device descriptor for ohci root hub
 */
static const usb_standard_device_descriptor_t ohci_rh_device_descriptor = {
	.configuration_count = 1,
	.descriptor_type = USB_DESCTYPE_DEVICE,
	.device_class = USB_CLASS_HUB,
	.device_protocol = 0,
	.device_subclass = 0,
	.device_version = 0,
	.length = sizeof (usb_standard_device_descriptor_t),
	/// \TODO this value is guessed
	.max_packet_size = 8,
	.vendor_id = 0x16db,
	.product_id = 0x0001,
	/// \TODO these values migt be different
	.str_serial_number = 0,
	.usb_spec_version = 0x110,
};

/**
 * standart configuration descriptor with filled common values
 * for ohci root hubs
 */
static const usb_standard_configuration_descriptor_t ohci_rh_conf_descriptor = {
	/// \TODO some values are default or guessed
	.attributes = 1 << 7,
	.configuration_number = 1,
	.descriptor_type = USB_DESCTYPE_CONFIGURATION,
	.interface_count = 1,
	.length = sizeof (usb_standard_configuration_descriptor_t),
	.max_power = 100,
	.str_configuration = 0,
};

/**
 * standart ohci root hub interface descriptor
 */
static const usb_standard_interface_descriptor_t ohci_rh_iface_descriptor = {
	.alternate_setting = 0,
	.descriptor_type = USB_DESCTYPE_INTERFACE,
	.endpoint_count = 1,
	.interface_class = USB_CLASS_HUB,
	/// \TODO is this correct?
	.interface_number = 1,
	.interface_protocol = 0,
	.interface_subclass = 0,
	.length = sizeof (usb_standard_interface_descriptor_t),
	.str_interface = 0,
};

/**
 * standart ohci root hub endpoint descriptor
 */
static const usb_standard_endpoint_descriptor_t ohci_rh_ep_descriptor = {
	.attributes = USB_TRANSFER_INTERRUPT,
	.descriptor_type = USB_DESCTYPE_ENDPOINT,
	.endpoint_address = 1 + (1 << 7),
	.length = sizeof (usb_standard_endpoint_descriptor_t),
	.max_packet_size = 8,
	.poll_interval = 255,
};

static const uint32_t hub_clear_feature_valid_mask =
	(1 << USB_HUB_FEATURE_C_HUB_LOCAL_POWER) |
(1 << USB_HUB_FEATURE_C_HUB_OVER_CURRENT);

static const uint32_t hub_clear_feature_by_writing_one_mask =
	1 << USB_HUB_FEATURE_C_HUB_LOCAL_POWER;

static const uint32_t hub_set_feature_valid_mask =
	(1 << USB_HUB_FEATURE_C_HUB_OVER_CURRENT);


static const uint32_t hub_set_feature_direct_mask =
	(1 << USB_HUB_FEATURE_C_HUB_OVER_CURRENT);

static const uint32_t port_set_feature_valid_mask =
	(1 << USB_HUB_FEATURE_PORT_ENABLE) |
(1 << USB_HUB_FEATURE_PORT_SUSPEND) |
(1 << USB_HUB_FEATURE_PORT_RESET) |
(1 << USB_HUB_FEATURE_PORT_POWER);

static const uint32_t port_clear_feature_valid_mask =
	(1 << USB_HUB_FEATURE_PORT_CONNECTION) |
(1 << USB_HUB_FEATURE_PORT_SUSPEND) |
(1 << USB_HUB_FEATURE_PORT_OVER_CURRENT) |
(1 << USB_HUB_FEATURE_PORT_POWER) |
(1 << USB_HUB_FEATURE_C_PORT_CONNECTION) |
(1 << USB_HUB_FEATURE_C_PORT_ENABLE) |
(1 << USB_HUB_FEATURE_C_PORT_SUSPEND) |
(1 << USB_HUB_FEATURE_C_PORT_OVER_CURRENT) |
(1 << USB_HUB_FEATURE_C_PORT_RESET);
//note that USB_HUB_FEATURE_PORT_POWER bit is translated into
//USB_HUB_FEATURE_PORT_LOW_SPEED

static const uint32_t port_status_change_mask =
(1<< USB_HUB_FEATURE_C_PORT_CONNECTION) |
(1<< USB_HUB_FEATURE_C_PORT_ENABLE) |
(1<< USB_HUB_FEATURE_C_PORT_OVER_CURRENT) |
(1<< USB_HUB_FEATURE_C_PORT_RESET) |
(1<< USB_HUB_FEATURE_C_PORT_SUSPEND);


static void usb_create_serialized_hub_descriptor(rh_t *instance,
	uint8_t ** out_result,
	size_t * out_size);

static void rh_init_descriptors(rh_t *instance);

static int process_get_port_status_request(rh_t *instance, uint16_t port,
	usb_transfer_batch_t * request);

static int process_get_hub_status_request(rh_t *instance,
	usb_transfer_batch_t * request);

static int process_get_status_request(rh_t *instance,
	usb_transfer_batch_t * request);

static void create_interrupt_mask(rh_t *instance, void ** buffer,
	size_t * buffer_size);

static int process_get_descriptor_request(rh_t *instance,
	usb_transfer_batch_t *request);

static int process_get_configuration_request(rh_t *instance,
	usb_transfer_batch_t *request);

static int process_hub_feature_set_request(rh_t *instance, uint16_t feature);

static int process_hub_feature_clear_request(rh_t *instance,
	uint16_t feature);

static int process_port_feature_set_request(rh_t *instance,
	uint16_t feature, uint16_t port);

static int process_port_feature_clear_request(rh_t *instance,
	uint16_t feature, uint16_t port);

static int process_address_set_request(rh_t *instance,
	uint16_t address);

static int process_request_with_output(rh_t *instance,
	usb_transfer_batch_t *request);

static int process_request_with_input(rh_t *instance,
	usb_transfer_batch_t *request);

static int process_request_without_data(rh_t *instance,
	usb_transfer_batch_t *request);

static int process_ctrl_request(rh_t *instance, usb_transfer_batch_t *request);





/** Root hub initialization
 * @return Error code.
 */
int rh_init(rh_t *instance, ddf_dev_t *dev, ohci_regs_t *regs) {
	assert(instance);
	//instance->address = -1;
	instance->registers = regs;
	instance->device = dev;
	instance->port_count = instance->registers->rh_desc_a & 0xff;
	rh_init_descriptors(instance);
	// set port power mode to no-power-switching
	instance->registers->rh_desc_a =
		instance->registers->rh_desc_a | (1<<9);

	usb_log_info("OHCI root hub with %d ports.\n", instance->port_count);

	//start generic usb hub driver

	/* TODO: implement */
	return EOK;
}
/*----------------------------------------------------------------------------*/

/**
 * process root hub request
 *
 * @param instance root hub instance
 * @param request structure containing both request and response information
 * @return error code
 */
int rh_request(rh_t *instance, usb_transfer_batch_t *request) {
	assert(instance);
	assert(request);
	int opResult;
	if (request->transfer_type == USB_TRANSFER_CONTROL) {
		usb_log_info("Root hub got CONTROL packet\n");
		opResult = process_ctrl_request(instance, request);
	} else if (request->transfer_type == USB_TRANSFER_INTERRUPT) {
		usb_log_info("Root hub got INTERRUPT packet\n");
		void * buffer;
		create_interrupt_mask(instance, &buffer,
			&(request->transfered_size));
		memcpy(request->transport_buffer, buffer,
			request->transfered_size);
		opResult = EOK;
	} else {
		opResult = EINVAL;
	}
<<<<<<< HEAD
	usb_transfer_batch_finish(request, opResult);
=======
	usb_transfer_batch_finish_error(request, opResult);
>>>>>>> 61727bf3
	return EOK;
}

/*----------------------------------------------------------------------------*/


void rh_interrupt(rh_t *instance) {
	usb_log_info("Whoa whoa wait, I`m not supposed to receive any "
		"interrupts, am I?\n");
	/* TODO: implement? */
}
/*----------------------------------------------------------------------------*/

/**
 * Create hub descriptor used in hub-driver <-> hub communication
 *
 * This means creating byt array from data in root hub registers. For more
 * info see usb hub specification.
 *
 * @param instance root hub instance
 * @param@out out_result pointer to resultant serialized descriptor
 * @param@out out_size size of serialized descriptor
 */
static void usb_create_serialized_hub_descriptor(rh_t *instance,
	uint8_t ** out_result,
	size_t * out_size) {
	//base size
	size_t size = 7;
	//variable size according to port count
	size_t var_size = instance->port_count / 8 +
		((instance->port_count % 8 > 0) ? 1 : 0);
	size += 2 * var_size;
	uint8_t * result = (uint8_t*) malloc(size);
	bzero(result, size);
	//size
	result[0] = size;
	//descriptor type
	result[1] = USB_DESCTYPE_HUB;
	result[2] = instance->port_count;
	uint32_t hub_desc_reg = instance->registers->rh_desc_a;
	result[3] =
		((hub_desc_reg >> 8) % 2) +
		(((hub_desc_reg >> 9) % 2) << 1) +
		(((hub_desc_reg >> 10) % 2) << 2) +
		(((hub_desc_reg >> 11) % 2) << 3) +
		(((hub_desc_reg >> 12) % 2) << 4);
	result[4] = 0;
	result[5] = /*descriptor->pwr_on_2_good_time*/ 50;
	result[6] = 50;

	int port;
	for (port = 1; port <= instance->port_count; ++port) {
		uint8_t is_non_removable =
			instance->registers->rh_desc_b >> port % 2;
		result[7 + port / 8] +=
			is_non_removable << (port % 8);
	}
	size_t i;
	for (i = 0; i < var_size; ++i) {
		result[7 + var_size + i] = 255;
	}
	(*out_result) = result;
	(*out_size) = size;
}
/*----------------------------------------------------------------------------*/

/** initialize hub descriptors
 *
 * Initialized are device and full configuration descriptor. These need to
 * be initialized only once per hub.
 * @instance root hub instance
 */
static void rh_init_descriptors(rh_t *instance) {
	memcpy(&instance->descriptors.device, &ohci_rh_device_descriptor,
		sizeof (ohci_rh_device_descriptor)
		);
	usb_standard_configuration_descriptor_t descriptor;
	memcpy(&descriptor, &ohci_rh_conf_descriptor,
		sizeof (ohci_rh_conf_descriptor));
	uint8_t * hub_descriptor;
	size_t hub_desc_size;
	usb_create_serialized_hub_descriptor(instance, &hub_descriptor,
		&hub_desc_size);

	descriptor.total_length =
		sizeof (usb_standard_configuration_descriptor_t) +
		sizeof (usb_standard_endpoint_descriptor_t) +
		sizeof (usb_standard_interface_descriptor_t) +
		hub_desc_size;

	uint8_t * full_config_descriptor =
		(uint8_t*) malloc(descriptor.total_length);
	memcpy(full_config_descriptor, &descriptor, sizeof (descriptor));
	memcpy(full_config_descriptor + sizeof (descriptor),
		&ohci_rh_iface_descriptor, sizeof (ohci_rh_iface_descriptor));
	memcpy(full_config_descriptor + sizeof (descriptor) +
		sizeof (ohci_rh_iface_descriptor),
		&ohci_rh_ep_descriptor, sizeof (ohci_rh_ep_descriptor));
	memcpy(full_config_descriptor + sizeof (descriptor) +
		sizeof (ohci_rh_iface_descriptor) +
		sizeof (ohci_rh_ep_descriptor),
		hub_descriptor, hub_desc_size);

	instance->descriptors.configuration = full_config_descriptor;
	instance->descriptors.configuration_size = descriptor.total_length;
}
/*----------------------------------------------------------------------------*/

/**
 * create answer to port status_request
 *
 * Copy content of corresponding port status register to answer buffer.
 *
 * @param instance root hub instance
 * @param port port number, counted from 1
 * @param request structure containing both request and response information
 * @return error code
 */
static int process_get_port_status_request(rh_t *instance, uint16_t port,
	usb_transfer_batch_t * request) {
	if (port < 1 || port > instance->port_count)
		return EINVAL;
	uint32_t * uint32_buffer = (uint32_t*) request->transport_buffer;
	request->transfered_size = 4;
	uint32_buffer[0] = instance->registers->rh_port_status[port - 1];
#if 0
	int i;
	for (i = 0; i < instance->port_count; ++i) {
		usb_log_debug("port status %d,x%x\n",
			instance->registers->rh_port_status[i],
			instance->registers->rh_port_status[i]);
	}
#endif
	return EOK;
}
/*----------------------------------------------------------------------------*/

/**
 * create answer to port status_request
 *
 * Copy content of hub status register to answer buffer.
 *
 * @param instance root hub instance
 * @param request structure containing both request and response information
 * @return error code
 */
static int process_get_hub_status_request(rh_t *instance,
	usb_transfer_batch_t * request) {
	uint32_t * uint32_buffer = (uint32_t*) request->transport_buffer;
	request->transfered_size = 4;
	//bits, 0,1,16,17
	uint32_t mask = 1 | (1 << 1) | (1 << 16) | (1 << 17);
	uint32_buffer[0] = mask & instance->registers->rh_status;
	return EOK;
}
/*----------------------------------------------------------------------------*/

/**
 * create answer to status request
 *
 * This might be either hub status or port status request. If neither,
 * ENOTSUP is returned.
 * @param instance root hub instance
 * @param request structure containing both request and response information
 * @return error code
 */
static int process_get_status_request(rh_t *instance,
	usb_transfer_batch_t * request) {
	size_t buffer_size = request->buffer_size;
	usb_device_request_setup_packet_t * request_packet =
		(usb_device_request_setup_packet_t*)
		request->setup_buffer;

	usb_hub_bm_request_type_t request_type = request_packet->request_type;
	if (buffer_size < 4/*request_packet->length*/) {///\TODO
		usb_log_warning("requested more data than buffer size\n");
		return EINVAL;
	}

	if (request_type == USB_HUB_REQ_TYPE_GET_HUB_STATUS)
		return process_get_hub_status_request(instance, request);
	if (request_type == USB_HUB_REQ_TYPE_GET_PORT_STATUS)
		return process_get_port_status_request(instance,
		request_packet->index,
		request);
	return ENOTSUP;
}
/*----------------------------------------------------------------------------*/

/**
 * create answer to status interrupt consisting of change bitmap
 *
 * Result contains bitmap where bit 0 indicates change on hub and
 * bit i indicates change on i`th port (i>0). For more info see
 * Hub and Port status bitmap specification in USB specification
 * (chapter 11.13.4)
 * @param instance root hub instance
 * @param@out buffer pointer to created interrupt mas
 * @param@out buffer_size size of created interrupt mask
 */
static void create_interrupt_mask(rh_t *instance, void ** buffer,
	size_t * buffer_size) {
	int bit_count = instance->port_count + 1;
	(*buffer_size) = (bit_count / 8) + ((bit_count % 8 == 0) ? 0 : 1);

	(*buffer) = malloc(*buffer_size);
	uint8_t * bitmap = (uint8_t*) (*buffer);
	uint32_t mask = (1 << (USB_HUB_FEATURE_C_HUB_LOCAL_POWER + 16))
		| (1 << (USB_HUB_FEATURE_C_HUB_OVER_CURRENT + 16));
	bzero(bitmap, (*buffer_size));
	if (instance->registers->rh_status & mask) {
		bitmap[0] = 1;
	}
	int port;
	mask = port_status_change_mask;
	for (port = 1; port <= instance->port_count; ++port) {
		if (mask & instance->registers->rh_port_status[port - 1]) {
			bitmap[(port) / 8] += 1 << (port % 8);
		}
	}
}
/*----------------------------------------------------------------------------*/

/**
 * create answer to a descriptor request
 *
 * This might be a request for standard (configuration, device, endpoint or
 * interface) or device specific (hub) descriptor.
 * @param instance root hub instance
 * @param request structure containing both request and response information
 * @return error code
 */
static int process_get_descriptor_request(rh_t *instance,
	usb_transfer_batch_t *request) {
	usb_device_request_setup_packet_t * setup_request =
		(usb_device_request_setup_packet_t*) request->setup_buffer;
	size_t size;
	const void * result_descriptor = NULL;
	const uint16_t setup_request_value = setup_request->value_high;
	//(setup_request->value_low << 8);
	bool del = false;
	switch (setup_request_value) {
		case USB_DESCTYPE_HUB:
		{
			uint8_t * descriptor;
			usb_create_serialized_hub_descriptor(
				instance, &descriptor, &size);
			result_descriptor = descriptor;
			if (result_descriptor) del = true;
			break;
		}
		case USB_DESCTYPE_DEVICE:
		{
			usb_log_debug("USB_DESCTYPE_DEVICE\n");
			result_descriptor = &ohci_rh_device_descriptor;
			size = sizeof (ohci_rh_device_descriptor);
			break;
		}
		case USB_DESCTYPE_CONFIGURATION:
		{
			usb_log_debug("USB_DESCTYPE_CONFIGURATION\n");
			result_descriptor = instance->descriptors.configuration;
			size = instance->descriptors.configuration_size;
			break;
		}
		case USB_DESCTYPE_INTERFACE:
		{
			usb_log_debug("USB_DESCTYPE_INTERFACE\n");
			result_descriptor = &ohci_rh_iface_descriptor;
			size = sizeof (ohci_rh_iface_descriptor);
			break;
		}
		case USB_DESCTYPE_ENDPOINT:
		{
			usb_log_debug("USB_DESCTYPE_ENDPOINT\n");
			result_descriptor = &ohci_rh_ep_descriptor;
			size = sizeof (ohci_rh_ep_descriptor);
			break;
		}
		default:
		{
			usb_log_debug("USB_DESCTYPE_EINVAL %d \n",
				setup_request->value);
			usb_log_debug("\ttype %d\n\trequest %d\n\tvalue "
				"%d\n\tindex %d\n\tlen %d\n ",
				setup_request->request_type,
				setup_request->request,
				setup_request_value,
				setup_request->index,
				setup_request->length
				);
			return EINVAL;
		}
	}
	if (request->buffer_size < size) {
		size = request->buffer_size;
	}
	request->transfered_size = size;
	memcpy(request->transport_buffer, result_descriptor, size);
	if (del)
		free(result_descriptor);
	return EOK;
}
/*----------------------------------------------------------------------------*/

/**
 * answer to get configuration request
 *
 * Root hub works independently on the configuration.
 * @param instance root hub instance
 * @param request structure containing both request and response information
 * @return error code
 */
static int process_get_configuration_request(rh_t *instance,
	usb_transfer_batch_t *request) {
	//set and get configuration requests do not have any meaning, only dummy
	//values are returned
	if (request->buffer_size != 1)
		return EINVAL;
	request->transport_buffer[0] = 1;
	request->transfered_size = 1;
	return EOK;
}
/*----------------------------------------------------------------------------*/

/**
 * process feature-enabling request on hub
 *
 * @param instance root hub instance
 * @param feature feature selector
 * @return error code
 */
static int process_hub_feature_set_request(rh_t *instance,
	uint16_t feature) {
	if (!((1 << feature) & hub_set_feature_valid_mask))
		return EINVAL;
	instance->registers->rh_status =
		(instance->registers->rh_status | (1 << feature))
		& (~hub_clear_feature_by_writing_one_mask);
	return EOK;
}
/*----------------------------------------------------------------------------*/

/**
 * process feature-disabling request on hub
 *
 * @param instance root hub instance
 * @param feature feature selector
 * @return error code
 */
static int process_hub_feature_clear_request(rh_t *instance,
	uint16_t feature) {
	if (!((1 << feature) & hub_clear_feature_valid_mask))
		return EINVAL;
	//is the feature cleared directly?
	if ((1 << feature) & hub_set_feature_direct_mask) {
		instance->registers->rh_status =
			(instance->registers->rh_status & (~(1 << feature)))
			& (~hub_clear_feature_by_writing_one_mask);
	} else {//the feature is cleared by writing '1'
		instance->registers->rh_status =
			(instance->registers->rh_status
			& (~hub_clear_feature_by_writing_one_mask))
			| (1 << feature);
	}
	return EOK;
}
/*----------------------------------------------------------------------------*/

/**
 * process feature-enabling request on hub
 *
 * @param instance root hub instance
 * @param feature feature selector
 * @param port port number, counted from 1
 * @param enable enable or disable the specified feature
 * @return error code
 */
static int process_port_feature_set_request(rh_t *instance,
	uint16_t feature, uint16_t port) {
	if (!((1 << feature) & port_set_feature_valid_mask))
		return EINVAL;
	if (port < 1 || port > instance->port_count)
		return EINVAL;
	instance->registers->rh_port_status[port - 1] =
		(instance->registers->rh_port_status[port - 1] | (1 << feature))
		& (~port_clear_feature_valid_mask);
	/// \TODO any error?
	return EOK;
}
/*----------------------------------------------------------------------------*/

/**
 * process feature-disabling request on hub
 *
 * @param instance root hub instance
 * @param feature feature selector
 * @param port port number, counted from 1
 * @param enable enable or disable the specified feature
 * @return error code
 */
static int process_port_feature_clear_request(rh_t *instance,
	uint16_t feature, uint16_t port) {
	if (!((1 << feature) & port_clear_feature_valid_mask))
		return EINVAL;
	if (port < 1 || port > instance->port_count)
		return EINVAL;
	if (feature == USB_HUB_FEATURE_PORT_POWER)
		feature = USB_HUB_FEATURE_PORT_LOW_SPEED;
	if (feature == USB_HUB_FEATURE_PORT_SUSPEND)
		feature = USB_HUB_FEATURE_PORT_OVER_CURRENT;
	instance->registers->rh_port_status[port - 1] =
		(instance->registers->rh_port_status[port - 1]
		& (~port_clear_feature_valid_mask))
		| (1 << feature);
	/// \TODO any error?
	return EOK;
}
/*----------------------------------------------------------------------------*/

/**
 * register address to this device
 *
 * @param instance root hub instance
 * @param address new address
 * @return error code
 */
static int process_address_set_request(rh_t *instance,
	uint16_t address) {
	instance->address = address;
	return EOK;
}
/*----------------------------------------------------------------------------*/

/**
 * process one of requests that requere output data
 *
 * Request can be one of USB_DEVREQ_GET_STATUS, USB_DEVREQ_GET_DESCRIPTOR or
 * USB_DEVREQ_GET_CONFIGURATION.
 * @param instance root hub instance
 * @param request structure containing both request and response information
 * @return error code
 */
static int process_request_with_output(rh_t *instance,
	usb_transfer_batch_t *request) {
	usb_device_request_setup_packet_t * setup_request =
		(usb_device_request_setup_packet_t*) request->setup_buffer;
	if (setup_request->request == USB_DEVREQ_GET_STATUS) {
		usb_log_debug("USB_DEVREQ_GET_STATUS\n");
		return process_get_status_request(instance, request);
	}
	if (setup_request->request == USB_DEVREQ_GET_DESCRIPTOR) {
		usb_log_debug("USB_DEVREQ_GET_DESCRIPTOR\n");
		return process_get_descriptor_request(instance, request);
	}
	if (setup_request->request == USB_DEVREQ_GET_CONFIGURATION) {
		usb_log_debug("USB_DEVREQ_GET_CONFIGURATION\n");
		return process_get_configuration_request(instance, request);
	}
	return ENOTSUP;
}
/*----------------------------------------------------------------------------*/

/**
 * process one of requests that carry input data
 *
 * Request can be one of USB_DEVREQ_SET_DESCRIPTOR or
 * USB_DEVREQ_SET_CONFIGURATION.
 * @param instance root hub instance
 * @param request structure containing both request and response information
 * @return error code
 */
static int process_request_with_input(rh_t *instance,
	usb_transfer_batch_t *request) {
	usb_device_request_setup_packet_t * setup_request =
		(usb_device_request_setup_packet_t*) request->setup_buffer;
	request->transfered_size = 0;
	if (setup_request->request == USB_DEVREQ_SET_DESCRIPTOR) {
		return ENOTSUP;
	}
	if (setup_request->request == USB_DEVREQ_SET_CONFIGURATION) {
		//set and get configuration requests do not have any meaning,
		//only dummy values are returned
		return EOK;
	}
	return ENOTSUP;
}
/*----------------------------------------------------------------------------*/

/**
 * process one of requests that do not request nor carry additional data
 *
 * Request can be one of USB_DEVREQ_CLEAR_FEATURE, USB_DEVREQ_SET_FEATURE or
 * USB_DEVREQ_SET_ADDRESS.
 * @param instance root hub instance
 * @param request structure containing both request and response information
 * @return error code
 */
static int process_request_without_data(rh_t *instance,
	usb_transfer_batch_t *request) {
	usb_device_request_setup_packet_t * setup_request =
		(usb_device_request_setup_packet_t*) request->setup_buffer;
	request->transfered_size = 0;
	if (setup_request->request == USB_DEVREQ_CLEAR_FEATURE) {
		if (setup_request->request_type == USB_HUB_REQ_TYPE_SET_HUB_FEATURE) {
			usb_log_debug("USB_HUB_REQ_TYPE_SET_HUB_FEATURE\n");
			return process_hub_feature_clear_request(instance,
				setup_request->value);
		}
		if (setup_request->request_type == USB_HUB_REQ_TYPE_SET_PORT_FEATURE) {
			usb_log_debug("USB_HUB_REQ_TYPE_SET_PORT_FEATURE\n");
			return process_port_feature_clear_request(instance,
				setup_request->value,
				setup_request->index);
		}
		usb_log_debug("USB_HUB_REQ_TYPE_INVALID %d\n",
			setup_request->request_type);
		return EINVAL;
	}
	if (setup_request->request == USB_DEVREQ_SET_FEATURE) {
		if (setup_request->request_type == USB_HUB_REQ_TYPE_SET_HUB_FEATURE) {
			usb_log_debug("USB_HUB_REQ_TYPE_SET_HUB_FEATURE\n");
			return process_hub_feature_set_request(instance,
				setup_request->value);
		}
		if (setup_request->request_type == USB_HUB_REQ_TYPE_SET_PORT_FEATURE) {
			usb_log_debug("USB_HUB_REQ_TYPE_SET_PORT_FEATURE\n");
			return process_port_feature_set_request(instance,
				setup_request->value,
				setup_request->index);
		}
		usb_log_debug("USB_HUB_REQ_TYPE_INVALID %d\n",
			setup_request->request_type);
		return EINVAL;
	}
	if (setup_request->request == USB_DEVREQ_SET_ADDRESS) {
		usb_log_debug("USB_DEVREQ_SET_ADDRESS\n");
		return process_address_set_request(instance,
			setup_request->value);
	}
	usb_log_debug("USB_DEVREQ_SET_ENOTSUP %d\n",
		setup_request->request_type);
	return ENOTSUP;
}
/*----------------------------------------------------------------------------*/

/**
 * process hub control request
 *
 * If needed, writes answer into the request structure.
 * Request can be one of
 * USB_DEVREQ_GET_STATUS,
 * USB_DEVREQ_GET_DESCRIPTOR,
 * USB_DEVREQ_GET_CONFIGURATION,
 * USB_DEVREQ_CLEAR_FEATURE,
 * USB_DEVREQ_SET_FEATURE,
 * USB_DEVREQ_SET_ADDRESS,
 * USB_DEVREQ_SET_DESCRIPTOR or
 * USB_DEVREQ_SET_CONFIGURATION.
 *
 * @param instance root hub instance
 * @param request structure containing both request and response information
 * @return error code
 */
static int process_ctrl_request(rh_t *instance, usb_transfer_batch_t *request) {
	if (!request->setup_buffer) {
		usb_log_error("root hub received empty transaction?");
		return EINVAL;
	}
	int opResult;
	if (sizeof (usb_device_request_setup_packet_t) > request->setup_size) {
		usb_log_error("setup packet too small\n");
		return EINVAL;
	}
	usb_log_info("CTRL packet: %s.\n",
		usb_debug_str_buffer(
		(const uint8_t *) request->setup_buffer, 8, 8));
	usb_device_request_setup_packet_t * setup_request =
		(usb_device_request_setup_packet_t*)
		request->setup_buffer;
	switch (setup_request->request) {
		case USB_DEVREQ_GET_STATUS:
		case USB_DEVREQ_GET_DESCRIPTOR:
		case USB_DEVREQ_GET_CONFIGURATION:
			usb_log_debug("processing request with output\n");
			opResult = process_request_with_output(
				instance, request);
			break;
		case USB_DEVREQ_CLEAR_FEATURE:
		case USB_DEVREQ_SET_FEATURE:
		case USB_DEVREQ_SET_ADDRESS:
			usb_log_debug("processing request without "
				"additional data\n");
			opResult = process_request_without_data(
				instance, request);
			break;
		case USB_DEVREQ_SET_DESCRIPTOR:
		case USB_DEVREQ_SET_CONFIGURATION:
			usb_log_debug("processing request with "
				"input\n");
			opResult = process_request_with_input(
				instance, request);
			break;
		default:
			usb_log_warning("received unsuported request: "
				"%d\n",
				setup_request->request
				);
			opResult = ENOTSUP;
	}
	return opResult;
}

<<<<<<< HEAD



=======
>>>>>>> 61727bf3
/**
 * @}
 */<|MERGE_RESOLUTION|>--- conflicted
+++ resolved
@@ -248,11 +248,7 @@
 	} else {
 		opResult = EINVAL;
 	}
-<<<<<<< HEAD
-	usb_transfer_batch_finish(request, opResult);
-=======
 	usb_transfer_batch_finish_error(request, opResult);
->>>>>>> 61727bf3
 	return EOK;
 }
 
@@ -866,12 +862,6 @@
 	return opResult;
 }
 
-<<<<<<< HEAD
-
-
-
-=======
->>>>>>> 61727bf3
 /**
  * @}
  */