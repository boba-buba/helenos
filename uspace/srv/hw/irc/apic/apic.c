--- conflicted
+++ resolved
@@ -44,13 +44,6 @@
 #include <bool.h>
 #include <errno.h>
 #include <async.h>
-<<<<<<< HEAD
-#include <align.h>
-#include <async.h>
-#include <stdio.h>
-#include <ipc/loc.h>
-=======
->>>>>>> e8067c07
 
 #define NAME  "apic"
 
