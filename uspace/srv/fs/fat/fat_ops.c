--- conflicted
+++ resolved
@@ -866,21 +866,8 @@
 {
 	enum cache_mode cmode;
 	fat_bs_t *bs;
-<<<<<<< HEAD
-
-	/* Accept the mount options */
-	char *opts;
-	int rc = async_data_write_accept((void **) &opts, true, 0, 0, 0, NULL);
-
-	if (rc != EOK) {
-		async_answer_0(rid, rc);
-		return;
-	}
-
-=======
-	int rc;
-	
->>>>>>> 3fab7708
+	int rc;
+
 	/* Check for option enabling write through. */
 	if (str_cmp(opts, "wtcache") == 0)
 		cmode = CACHE_MODE_WT;
@@ -1109,18 +1096,10 @@
 			(void) fat_directory_close(&di);
 			goto err;
 		}
-<<<<<<< HEAD
 
 		rc = fat_directory_read(&di, name, &d);
 		if (rc == EOK) goto hit;
 		if (rc == ENOENT) goto miss;
-=======
-miss:
-		rc = fat_node_put(fn);
-		async_answer_0(callid, rc != EOK ? rc : ENOENT);
-		*rbytes = 0;
-		return rc != EOK ? rc : ENOENT;
->>>>>>> 3fab7708
 
 err:
 		(void) fat_node_put(fn);
@@ -1133,8 +1112,8 @@
 			goto err;
 		rc = fat_node_put(fn);
 		async_answer_0(callid, rc != EOK ? rc : ENOENT);
-		async_answer_1(rid, rc != EOK ? rc : ENOENT, 0);
-		return;
+		*rbytes = 0;
+		return rc != EOK ? rc : ENOENT;
 
 hit:
 		pos = di.pos;
@@ -1376,30 +1355,13 @@
 
 static int fat_sync(devmap_handle_t devmap_handle, fs_index_t index)
 {
-<<<<<<< HEAD
-	devmap_handle_t devmap_handle = (devmap_handle_t) IPC_GET_ARG1(*request);
-	fs_index_t index = (fs_index_t) IPC_GET_ARG2(*request);
-
 	fs_node_t *fn;
 	int rc = fat_node_get(&fn, devmap_handle, index);
-	if (rc != EOK) {
-		async_answer_0(rid, rc);
-		return;
-	}
-	if (!fn) {
-		async_answer_0(rid, ENOENT);
-		return;
-	}
-
-=======
-	fs_node_t *fn;
-	int rc = fat_node_get(&fn, devmap_handle, index);
 	if (rc != EOK)
 		return rc;
 	if (!fn)
 		return ENOENT;
-	
->>>>>>> 3fab7708
+
 	fat_node_t *nodep = FAT_NODE(fn);
 
 	nodep->dirty = true;
