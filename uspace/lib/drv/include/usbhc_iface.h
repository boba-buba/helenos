--- conflicted
+++ resolved
@@ -40,13 +40,8 @@
 #define LIBDRV_USBHC_IFACE_H_
 
 #include "ddf/driver.h"
-<<<<<<< HEAD
+#include "usb_iface.h"
 #include <async.h>
-#include <usb/usb.h>
-=======
-#include <usb_iface.h>
-#include <stdbool.h>
->>>>>>> d2d142af
 
 extern int usbhc_reserve_default_address(async_exch_t *, usb_speed_t);
 extern int usbhc_release_default_address(async_exch_t *);
@@ -61,11 +56,8 @@
 extern int usbhc_write(async_exch_t *, usb_endpoint_t, uint64_t, const void *,
     size_t);
 
-/** Defined in usb/host/usb_transfer_batch.h */
-typedef struct usb_transfer_batch usb_transfer_batch_t;
-
-/** Callback for outgoing transfer - clone of usb_transfer_batch_callback_t */
-typedef int (*usbhc_iface_transfer_callback_t)(usb_transfer_batch_t *);
+/** Callback for outgoing transfer */
+typedef int (*usbhc_iface_transfer_callback_t)(void *, int, size_t);
 
 /** USB device communication interface. */
 typedef struct {
