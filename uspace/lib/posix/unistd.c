/*
 * Copyright (c) 2011 Jiri Zarevucky
 * Copyright (c) 2011 Petr Koupy
 * All rights reserved.
 *
 * Redistribution and use in source and binary forms, with or without
 * modification, are permitted provided that the following conditions
 * are met:
 *
 * - Redistributions of source code must retain the above copyright
 *   notice, this list of conditions and the following disclaimer.
 * - Redistributions in binary form must reproduce the above copyright
 *   notice, this list of conditions and the following disclaimer in the
 *   documentation and/or other materials provided with the distribution.
 * - The name of the author may not be used to endorse or promote products
 *   derived from this software without specific prior written permission.
 *
 * THIS SOFTWARE IS PROVIDED BY THE AUTHOR ``AS IS'' AND ANY EXPRESS OR
 * IMPLIED WARRANTIES, INCLUDING, BUT NOT LIMITED TO, THE IMPLIED WARRANTIES
 * OF MERCHANTABILITY AND FITNESS FOR A PARTICULAR PURPOSE ARE DISCLAIMED.
 * IN NO EVENT SHALL THE AUTHOR BE LIABLE FOR ANY DIRECT, INDIRECT,
 * INCIDENTAL, SPECIAL, EXEMPLARY, OR CONSEQUENTIAL DAMAGES (INCLUDING, BUT
 * NOT LIMITED TO, PROCUREMENT OF SUBSTITUTE GOODS OR SERVICES; LOSS OF USE,
 * DATA, OR PROFITS; OR BUSINESS INTERRUPTION) HOWEVER CAUSED AND ON ANY
 * THEORY OF LIABILITY, WHETHER IN CONTRACT, STRICT LIABILITY, OR TORT
 * (INCLUDING NEGLIGENCE OR OTHERWISE) ARISING IN ANY WAY OUT OF THE USE OF
 * THIS SOFTWARE, EVEN IF ADVISED OF THE POSSIBILITY OF SUCH DAMAGE.
 */

/** @addtogroup libposix
 * @{
 */
/** @file Miscellaneous standard definitions.
 */

#define LIBPOSIX_INTERNAL

#include "internal/common.h"
#include "unistd.h"

#include "errno.h"
#include "string.h"
#include "fcntl.h"

#include "libc/task.h"
#include "libc/stats.h"
#include "libc/malloc.h"

/* Array of environment variable strings (NAME=VALUE). */
char **posix_environ = NULL;

/**
 * Get current user name.
 *
 * @return User name (static) string or NULL if not found.
 */
char *posix_getlogin(void)
{
	/* There is currently no support for user accounts in HelenOS. */
	return (char *) "user";
}

/**
 * Get current user name.
 *
 * @param name Pointer to a user supplied buffer.
 * @param namesize Length of the buffer.
 * @return Zero on success, error code otherwise.
 */
int posix_getlogin_r(char *name, size_t namesize)
{
	/* There is currently no support for user accounts in HelenOS. */
	if (namesize >= 5) {
		posix_strcpy(name, (char *) "user");
		return 0;
	} else {
		errno = ERANGE;
		return -1;
	}
}

/**
 * Test whether open file descriptor is associated with a terminal.
 *
 * @param fd Open file descriptor to test.
 * @return Boolean result of the test.
 */
int posix_isatty(int fd)
{
	/* Always returns false, because there is no easy way to find
	 * out under HelenOS. */
<<<<<<< HEAD
	return false;
=======
	return 0;
>>>>>>> d542aad0
}

/**
 * Get the pathname of the current working directory.
 *
 * @param buf Buffer into which the pathname shall be put.
 * @param size Size of the buffer.
 * @return Buffer pointer on success, NULL on failure.
 */
char *posix_getcwd(char *buf, size_t size)
{
	/* Native getcwd() does not set any errno despite the fact that general
	 * usage pattern of this function depends on it (caller is repeatedly
	 * guessing the required size of the buffer by checking for ERANGE on
	 * failure). */
	if (size == 0) {
		errno = EINVAL;
		return NULL;
	}
	char *ret = getcwd(buf, size);
	if (ret == NULL && errno == EOK) {
		errno = ERANGE;
	}
	return ret;
}

/**
 * Determine the page size of the current run of the process.
 *
 * @return Page size of the process.
 */
int posix_getpagesize(void)
{
	return getpagesize();
}

/**
 * Get the process ID of the calling process.
 *
 * @return Process ID.
 */
posix_pid_t posix_getpid(void)
{
	return task_get_id();
}

/**
 * Get the real user ID of the calling process.
 *
 * @return User ID.
 */
posix_uid_t posix_getuid(void)
{
	/* There is currently no support for user accounts in HelenOS. */
	return 0;
}

/**
 * Get the real group ID of the calling process.
 * 
 * @return Group ID.
 */
posix_gid_t posix_getgid(void)
{
	/* There is currently no support for user accounts in HelenOS. */
	return 0;
}

/**
 * Read from a file.
 *
 * @param fildes File descriptor of the opened file.
 * @param buf Buffer to which the read bytes shall be stored.
 * @param nbyte Upper limit on the number of read bytes.
 * @return Number of read bytes on success, -1 otherwise.
 */
ssize_t posix_read(int fildes, void *buf, size_t nbyte)
{
	int rc = read(fildes, buf, nbyte);
	if (rc < 0) {
		errno = -rc;
		return -1;
	} else {
		return rc;
	}
}

/**
 * Remove a link to a file.
 * 
 * @param path File pathname.
 * @return Zero on success, -1 otherwise.
 */
int posix_unlink(const char *path)
{
	int rc = unlink(path);
	if (rc < 0) {
		errno = -rc;
		return -1;
	} else {
		return rc;
	}
}

/**
 * Determine accessibility of a file.
 *
 * @param path File to check accessibility for.
 * @param amode Either check for existence or intended access mode.
 * @return Zero on success, -1 otherwise.
 */
int posix_access(const char *path, int amode)
{
	if (amode == F_OK) {
		/* Check file existence by attempt to open it. */
		int fd = open(path, O_RDONLY);
		if (fd != -1) {
			close(fd);
		}
		return fd;
	} else if (amode & (X_OK | W_OK | R_OK)) {
		/* HelenOS doesn't support permissions, return success. */
		return 0;
	} else {
		/* Invalid amode argument. */
		errno = EINVAL;
		return -1;
	}
}

/**
 * Get configurable system variables.
 * 
 * @param name Variable name.
 * @return Variable value.
 */
long posix_sysconf(int name)
{
	long clk_tck = 0;
	size_t cpu_count = 0;
	stats_cpu_t *cpu_stats = stats_get_cpus(&cpu_count);
	if (cpu_stats && cpu_count > 0) {
		clk_tck = ((long) cpu_stats[0].frequency_mhz) * 1000000L;
	}
	if (cpu_stats) {
		free(cpu_stats);
		cpu_stats = 0;
	}

	long phys_pages = 0;
	long avphys_pages = 0;
	stats_physmem_t *mem_stats = stats_get_physmem();
	if (mem_stats) {
		phys_pages = (long) (mem_stats->total / getpagesize());
		avphys_pages = (long) (mem_stats->free / getpagesize());
		free(mem_stats);
		mem_stats = 0;
	}

	switch (name) {
	case _SC_PHYS_PAGES:
		return phys_pages;
	case _SC_AVPHYS_PAGES:
		return avphys_pages;
	case _SC_PAGESIZE:
		return getpagesize();
	case _SC_CLK_TCK:
		return clk_tck;
	default:
		errno = EINVAL;
		return -1;
	}
}

/**
 * 
 * @param path
 * @param name
 * @return
 */
long posix_pathconf(const char *path, int name)
{
	// TODO: low priority, just a compile-time dependency of binutils
	not_implemented();
}

/**
 * 
 * @return
 */
posix_pid_t posix_fork(void)
{
	// TODO: low priority, just a compile-time dependency of binutils
	not_implemented();
}

/**
 * 
 * @param path
 * @param argv
 * @return
 */
int posix_execv(const char *path, char *const argv[])
{
	// TODO: low priority, just a compile-time dependency of binutils
	not_implemented();
}

/**
 * 
 * @param file
 * @param argv
 * @return
 */
int posix_execvp(const char *file, char *const argv[])
{
	// TODO: low priority, just a compile-time dependency of binutils
	not_implemented();
}

/**
 * 
 * @param fildes
 * @return
 */
int posix_pipe(int fildes[2])
{
	// TODO: low priority, just a compile-time dependency of binutils
	not_implemented();
}

/** @}
 */<|MERGE_RESOLUTION|>--- conflicted
+++ resolved
@@ -89,11 +89,7 @@
 {
 	/* Always returns false, because there is no easy way to find
 	 * out under HelenOS. */
-<<<<<<< HEAD
-	return false;
-=======
 	return 0;
->>>>>>> d542aad0
 }
 
 /**
