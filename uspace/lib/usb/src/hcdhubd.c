--- conflicted
+++ resolved
@@ -413,7 +413,6 @@
  * @param dev Host controller device.
  * @return Error code.
  */
-<<<<<<< HEAD
 int usb_hcd_add_root_hub(usb_hc_device_t *dev)
 {
 	char *id;
@@ -442,9 +441,6 @@
 {
 	struct child_device_info *child_info
 	    = (struct child_device_info *) arg;
-=======
-int usb_hcd_add_root_hub(usb_hc_device_t *dev) {
->>>>>>> da55d5bd
 	int rc;
 
 	device_t *child = create_device();
