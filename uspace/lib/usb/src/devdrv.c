--- conflicted
+++ resolved
@@ -170,32 +170,12 @@
 		return rc;
 	}
 
-<<<<<<< HEAD
 	/* Retrieve the descriptors. */
 	rc = usb_device_retrieve_descriptors(&dev->ctrl_pipe,
 	    &dev->descriptors);
 	if (rc != EOK) {
 		usb_log_error("Failed to retrieve standard device " \
 		    "descriptors of %s: %s.\n",
-=======
-	/* Get the device descriptor. */
-	rc = usb_request_get_device_descriptor(&dev->ctrl_pipe,
-	    &dev->descriptors.device);
-	if (rc != EOK) {
-		usb_pipe_end_long_transfer(&dev->ctrl_pipe);
-		usb_log_error("Failed to retrieve device descriptor: %s.\n",
-		    str_error(rc));
-		return rc;
-	}
-
-	/* Get the full configuration descriptor. */
-	rc = usb_request_get_full_configuration_descriptor_alloc(
-	    &dev->ctrl_pipe, 0, (void **) &dev->descriptors.configuration,
-	    &dev->descriptors.configuration_size);
-	if (rc != EOK) {
-		usb_pipe_end_long_transfer(&dev->ctrl_pipe);
-		usb_log_error("Failed retrieving configuration descriptor: %s. %s\n",
->>>>>>> 5410c042
 		    dev->ddf_dev->name, str_error(rc));
 		return rc;
 	}
