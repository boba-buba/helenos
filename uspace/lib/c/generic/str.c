/*
 * Copyright (c) 2005 Martin Decky
 * Copyright (c) 2008 Jiri Svoboda
<<<<<<< HEAD
 * Copyright (c) 2011 Martin Sucha
=======
 * Copyright (c) 2011 Oleg Romanenko
>>>>>>> 842a2d27
 * All rights reserved.
 *
 * Redistribution and use in source and binary forms, with or without
 * modification, are permitted provided that the following conditions
 * are met:
 *
 * - Redistributions of source code must retain the above copyright
 *   notice, this list of conditions and the following disclaimer.
 * - Redistributions in binary form must reproduce the above copyright
 *   notice, this list of conditions and the following disclaimer in the
 *   documentation and/or other materials provided with the distribution.
 * - The name of the author may not be used to endorse or promote products
 *   derived from this software without specific prior written permission.
 *
 * THIS SOFTWARE IS PROVIDED BY THE AUTHOR ``AS IS'' AND ANY EXPRESS OR
 * IMPLIED WARRANTIES, INCLUDING, BUT NOT LIMITED TO, THE IMPLIED WARRANTIES
 * OF MERCHANTABILITY AND FITNESS FOR A PARTICULAR PURPOSE ARE DISCLAIMED.
 * IN NO EVENT SHALL THE AUTHOR BE LIABLE FOR ANY DIRECT, INDIRECT,
 * INCIDENTAL, SPECIAL, EXEMPLARY, OR CONSEQUENTIAL DAMAGES (INCLUDING, BUT
 * NOT LIMITED TO, PROCUREMENT OF SUBSTITUTE GOODS OR SERVICES; LOSS OF USE,
 * DATA, OR PROFITS; OR BUSINESS INTERRUPTION) HOWEVER CAUSED AND ON ANY
 * THEORY OF LIABILITY, WHETHER IN CONTRACT, STRICT LIABILITY, OR TORT
 * (INCLUDING NEGLIGENCE OR OTHERWISE) ARISING IN ANY WAY OUT OF THE USE OF
 * THIS SOFTWARE, EVEN IF ADVISED OF THE POSSIBILITY OF SUCH DAMAGE.
 */

/** @addtogroup libc
 * @{
 */
/** @file
 */

#include <str.h>
#include <stdlib.h>
#include <assert.h>
#include <stdint.h>
#include <ctype.h>
#include <malloc.h>
#include <errno.h>
#include <align.h>
#include <mem.h>
#include <str.h>

/** Byte mask consisting of lowest @n bits (out of 8) */
#define LO_MASK_8(n)  ((uint8_t) ((1 << (n)) - 1))

/** Byte mask consisting of lowest @n bits (out of 32) */
#define LO_MASK_32(n)  ((uint32_t) ((1 << (n)) - 1))

/** Byte mask consisting of highest @n bits (out of 8) */
#define HI_MASK_8(n)  (~LO_MASK_8(8 - (n)))

/** Number of data bits in a UTF-8 continuation byte */
#define CONT_BITS  6

/** Decode a single character from a string.
 *
 * Decode a single character from a string of size @a size. Decoding starts
 * at @a offset and this offset is moved to the beginning of the next
 * character. In case of decoding error, offset generally advances at least
 * by one. However, offset is never moved beyond size.
 *
 * @param str    String (not necessarily NULL-terminated).
 * @param offset Byte offset in string where to start decoding.
 * @param size   Size of the string (in bytes).
 *
 * @return Value of decoded character, U_SPECIAL on decoding error or
 *         NULL if attempt to decode beyond @a size.
 *
 */
wchar_t str_decode(const char *str, size_t *offset, size_t size)
{
	if (*offset + 1 > size)
		return 0;
	
	/* First byte read from string */
	uint8_t b0 = (uint8_t) str[(*offset)++];
	
	/* Determine code length */
	
	unsigned int b0_bits;  /* Data bits in first byte */
	unsigned int cbytes;   /* Number of continuation bytes */
	
	if ((b0 & 0x80) == 0) {
		/* 0xxxxxxx (Plain ASCII) */
		b0_bits = 7;
		cbytes = 0;
	} else if ((b0 & 0xe0) == 0xc0) {
		/* 110xxxxx 10xxxxxx */
		b0_bits = 5;
		cbytes = 1;
	} else if ((b0 & 0xf0) == 0xe0) {
		/* 1110xxxx 10xxxxxx 10xxxxxx */
		b0_bits = 4;
		cbytes = 2;
	} else if ((b0 & 0xf8) == 0xf0) {
		/* 11110xxx 10xxxxxx 10xxxxxx 10xxxxxx */
		b0_bits = 3;
		cbytes = 3;
	} else {
		/* 10xxxxxx -- unexpected continuation byte */
		return U_SPECIAL;
	}
	
	if (*offset + cbytes > size)
		return U_SPECIAL;
	
	wchar_t ch = b0 & LO_MASK_8(b0_bits);
	
	/* Decode continuation bytes */
	while (cbytes > 0) {
		uint8_t b = (uint8_t) str[(*offset)++];
		
		/* Must be 10xxxxxx */
		if ((b & 0xc0) != 0x80)
			return U_SPECIAL;
		
		/* Shift data bits to ch */
		ch = (ch << CONT_BITS) | (wchar_t) (b & LO_MASK_8(CONT_BITS));
		cbytes--;
	}
	
	return ch;
}

/** Encode a single character to string representation.
 *
 * Encode a single character to string representation (i.e. UTF-8) and store
 * it into a buffer at @a offset. Encoding starts at @a offset and this offset
 * is moved to the position where the next character can be written to.
 *
 * @param ch     Input character.
 * @param str    Output buffer.
 * @param offset Byte offset where to start writing.
 * @param size   Size of the output buffer (in bytes).
 *
 * @return EOK if the character was encoded successfully, EOVERFLOW if there
 *         was not enough space in the output buffer or EINVAL if the character
 *         code was invalid.
 */
int chr_encode(const wchar_t ch, char *str, size_t *offset, size_t size)
{
	if (*offset >= size)
		return EOVERFLOW;
	
	if (!chr_check(ch))
		return EINVAL;
	
	/* Unsigned version of ch (bit operations should only be done
	   on unsigned types). */
	uint32_t cc = (uint32_t) ch;
	
	/* Determine how many continuation bytes are needed */
	
	unsigned int b0_bits;  /* Data bits in first byte */
	unsigned int cbytes;   /* Number of continuation bytes */
	
	if ((cc & ~LO_MASK_32(7)) == 0) {
		b0_bits = 7;
		cbytes = 0;
	} else if ((cc & ~LO_MASK_32(11)) == 0) {
		b0_bits = 5;
		cbytes = 1;
	} else if ((cc & ~LO_MASK_32(16)) == 0) {
		b0_bits = 4;
		cbytes = 2;
	} else if ((cc & ~LO_MASK_32(21)) == 0) {
		b0_bits = 3;
		cbytes = 3;
	} else {
		/* Codes longer than 21 bits are not supported */
		return EINVAL;
	}
	
	/* Check for available space in buffer */
	if (*offset + cbytes >= size)
		return EOVERFLOW;
	
	/* Encode continuation bytes */
	unsigned int i;
	for (i = cbytes; i > 0; i--) {
		str[*offset + i] = 0x80 | (cc & LO_MASK_32(CONT_BITS));
		cc = cc >> CONT_BITS;
	}
	
	/* Encode first byte */
	str[*offset] = (cc & LO_MASK_32(b0_bits)) | HI_MASK_8(8 - b0_bits - 1);
	
	/* Advance offset */
	*offset += cbytes + 1;
	
	return EOK;
}

/** Get size of string.
 *
 * Get the number of bytes which are used by the string @a str (excluding the
 * NULL-terminator).
 *
 * @param str String to consider.
 *
 * @return Number of bytes used by the string
 *
 */
size_t str_size(const char *str)
{
	size_t size = 0;
	
	while (*str++ != 0)
		size++;
	
	return size;
}

/** Get size of wide string.
 *
 * Get the number of bytes which are used by the wide string @a str (excluding the
 * NULL-terminator).
 *
 * @param str Wide string to consider.
 *
 * @return Number of bytes used by the wide string
 *
 */
size_t wstr_size(const wchar_t *str)
{
	return (wstr_length(str) * sizeof(wchar_t));
}

/** Get size of string with length limit.
 *
 * Get the number of bytes which are used by up to @a max_len first
 * characters in the string @a str. If @a max_len is greater than
 * the length of @a str, the entire string is measured (excluding the
 * NULL-terminator).
 *
 * @param str     String to consider.
 * @param max_len Maximum number of characters to measure.
 *
 * @return Number of bytes used by the characters.
 *
 */
size_t str_lsize(const char *str, size_t max_len)
{
	size_t len = 0;
	size_t offset = 0;
	
	while (len < max_len) {
		if (str_decode(str, &offset, STR_NO_LIMIT) == 0)
			break;
		
		len++;
	}
	
	return offset;
}

/** Get size of wide string with length limit.
 *
 * Get the number of bytes which are used by up to @a max_len first
 * wide characters in the wide string @a str. If @a max_len is greater than
 * the length of @a str, the entire wide string is measured (excluding the
 * NULL-terminator).
 *
 * @param str     Wide string to consider.
 * @param max_len Maximum number of wide characters to measure.
 *
 * @return Number of bytes used by the wide characters.
 *
 */
size_t wstr_lsize(const wchar_t *str, size_t max_len)
{
	return (wstr_nlength(str, max_len * sizeof(wchar_t)) * sizeof(wchar_t));
}

/** Get number of characters in a string.
 *
 * @param str NULL-terminated string.
 *
 * @return Number of characters in string.
 *
 */
size_t str_length(const char *str)
{
	size_t len = 0;
	size_t offset = 0;
	
	while (str_decode(str, &offset, STR_NO_LIMIT) != 0)
		len++;
	
	return len;
}

/** Get number of characters in a wide string.
 *
 * @param str NULL-terminated wide string.
 *
 * @return Number of characters in @a str.
 *
 */
size_t wstr_length(const wchar_t *wstr)
{
	size_t len = 0;
	
	while (*wstr++ != 0)
		len++;
	
	return len;
}

/** Get number of characters in a string with size limit.
 *
 * @param str  NULL-terminated string.
 * @param size Maximum number of bytes to consider.
 *
 * @return Number of characters in string.
 *
 */
size_t str_nlength(const char *str, size_t size)
{
	size_t len = 0;
	size_t offset = 0;
	
	while (str_decode(str, &offset, size) != 0)
		len++;
	
	return len;
}

/** Get number of characters in a string with size limit.
 *
 * @param str  NULL-terminated string.
 * @param size Maximum number of bytes to consider.
 *
 * @return Number of characters in string.
 *
 */
size_t wstr_nlength(const wchar_t *str, size_t size)
{
	size_t len = 0;
	size_t limit = ALIGN_DOWN(size, sizeof(wchar_t));
	size_t offset = 0;
	
	while ((offset < limit) && (*str++ != 0)) {
		len++;
		offset += sizeof(wchar_t);
	}
	
	return len;
}

/** Check whether character is plain ASCII.
 *
 * @return True if character is plain ASCII.
 *
 */
bool ascii_check(wchar_t ch)
{
	if ((ch >= 0) && (ch <= 127))
		return true;
	
	return false;
}

/** Check whether wide string is plain ASCII.
 *
 * @return True if wide string is plain ASCII.
 *
 */
bool wstr_is_ascii(const wchar_t *wstr)
{
	while (*wstr && ascii_check(*wstr))
		wstr++;
	return *wstr == 0;
}

/** Check whether character is valid
 *
 * @return True if character is a valid Unicode code point.
 *
 */
bool chr_check(wchar_t ch)
{
	if ((ch >= 0) && (ch <= 1114111))
		return true;
	
	return false;
}

/** Compare two NULL terminated strings.
 *
 * Do a char-by-char comparison of two NULL-terminated strings.
 * The strings are considered equal iff they consist of the same
 * characters on the minimum of their lengths.
 *
 * @param s1 First string to compare.
 * @param s2 Second string to compare.
 *
 * @return 0 if the strings are equal, -1 if first is smaller,
 *         1 if second smaller.
 *
 */
int str_cmp(const char *s1, const char *s2)
{
	wchar_t c1 = 0;
	wchar_t c2 = 0;
	
	size_t off1 = 0;
	size_t off2 = 0;

	while (true) {
		c1 = str_decode(s1, &off1, STR_NO_LIMIT);
		c2 = str_decode(s2, &off2, STR_NO_LIMIT);

		if (c1 < c2)
			return -1;
		
		if (c1 > c2)
			return 1;

		if (c1 == 0 || c2 == 0)
			break;		
	}

	return 0;
}

/** Compare two NULL terminated strings with length limit.
 *
 * Do a char-by-char comparison of two NULL-terminated strings.
 * The strings are considered equal iff they consist of the same
 * characters on the minimum of their lengths and the length limit.
 *
 * @param s1      First string to compare.
 * @param s2      Second string to compare.
 * @param max_len Maximum number of characters to consider.
 *
 * @return 0 if the strings are equal, -1 if first is smaller,
 *         1 if second smaller.
 *
 */
int str_lcmp(const char *s1, const char *s2, size_t max_len)
{
	wchar_t c1 = 0;
	wchar_t c2 = 0;
	
	size_t off1 = 0;
	size_t off2 = 0;
	
	size_t len = 0;

	while (true) {
		if (len >= max_len)
			break;

		c1 = str_decode(s1, &off1, STR_NO_LIMIT);
		c2 = str_decode(s2, &off2, STR_NO_LIMIT);

		if (c1 < c2)
			return -1;

		if (c1 > c2)
			return 1;

		if (c1 == 0 || c2 == 0)
			break;

		++len;	
	}

	return 0;

}

/** Copy string.
 *
 * Copy source string @a src to destination buffer @a dest.
 * No more than @a size bytes are written. If the size of the output buffer
 * is at least one byte, the output string will always be well-formed, i.e.
 * null-terminated and containing only complete characters.
 *
 * @param dest  Destination buffer.
 * @param count Size of the destination buffer (must be > 0).
 * @param src   Source string.
 */
void str_cpy(char *dest, size_t size, const char *src)
{
	/* There must be space for a null terminator in the buffer. */
	assert(size > 0);
	
	size_t src_off = 0;
	size_t dest_off = 0;
	
	wchar_t ch;
	while ((ch = str_decode(src, &src_off, STR_NO_LIMIT)) != 0) {
		if (chr_encode(ch, dest, &dest_off, size - 1) != EOK)
			break;
	}
	
	dest[dest_off] = '\0';
}

/** Copy size-limited substring.
 *
 * Copy prefix of string @a src of max. size @a size to destination buffer
 * @a dest. No more than @a size bytes are written. The output string will
 * always be well-formed, i.e. null-terminated and containing only complete
 * characters.
 *
 * No more than @a n bytes are read from the input string, so it does not
 * have to be null-terminated.
 *
 * @param dest  Destination buffer.
 * @param count Size of the destination buffer (must be > 0).
 * @param src   Source string.
 * @param n     Maximum number of bytes to read from @a src.
 */
void str_ncpy(char *dest, size_t size, const char *src, size_t n)
{
	/* There must be space for a null terminator in the buffer. */
	assert(size > 0);
	
	size_t src_off = 0;
	size_t dest_off = 0;
	
	wchar_t ch;
	while ((ch = str_decode(src, &src_off, n)) != 0) {
		if (chr_encode(ch, dest, &dest_off, size - 1) != EOK)
			break;
	}
	
	dest[dest_off] = '\0';
}

/** Append one string to another.
 *
 * Append source string @a src to string in destination buffer @a dest.
 * Size of the destination buffer is @a dest. If the size of the output buffer
 * is at least one byte, the output string will always be well-formed, i.e.
 * null-terminated and containing only complete characters.
 *
 * @param dest   Destination buffer.
 * @param count Size of the destination buffer.
 * @param src   Source string.
 */
void str_append(char *dest, size_t size, const char *src)
{
	size_t dstr_size;

	dstr_size = str_size(dest);
	if (dstr_size >= size)
		return;
	
	str_cpy(dest + dstr_size, size - dstr_size, src);
}

/** Convert space-padded ASCII to string.
 *
 * Common legacy text encoding in hardware is 7-bit ASCII fitted into
 * a fixed-with byte buffer (bit 7 always zero), right-padded with spaces
 * (ASCII 0x20). Convert space-padded ascii to string representation.
 *
 * If the text does not fit into the destination buffer, the function converts
 * as many characters as possible and returns EOVERFLOW.
 *
 * If the text contains non-ASCII bytes (with bit 7 set), the whole string is
 * converted anyway and invalid characters are replaced with question marks
 * (U_SPECIAL) and the function returns EIO.
 *
 * Regardless of return value upon return @a dest will always be well-formed.
 *
 * @param dest		Destination buffer
 * @param size		Size of destination buffer
 * @param src		Space-padded ASCII.
 * @param n		Size of the source buffer in bytes.
 *
 * @return		EOK on success, EOVERFLOW if the text does not fit
 *			destination buffer, EIO if the text contains
 *			non-ASCII bytes.
 */
int spascii_to_str(char *dest, size_t size, const uint8_t *src, size_t n)
{
	size_t sidx;
	size_t didx;
	size_t dlast;
	uint8_t byte;
	int rc;
	int result;

	/* There must be space for a null terminator in the buffer. */
	assert(size > 0);
	result = EOK;

	didx = 0;
	dlast = 0;
	for (sidx = 0; sidx < n; ++sidx) {
		byte = src[sidx];
		if (!ascii_check(byte)) {
			byte = U_SPECIAL;
			result = EIO;
		}

		rc = chr_encode(byte, dest, &didx, size - 1);
		if (rc != EOK) {
			assert(rc == EOVERFLOW);
			dest[didx] = '\0';
			return rc;
		}

		/* Remember dest index after last non-empty character */
		if (byte != 0x20)
			dlast = didx;
	}

	/* Terminate string after last non-empty character */
	dest[dlast] = '\0';
	return result;
}

/** Convert wide string to string.
 *
 * Convert wide string @a src to string. The output is written to the buffer
 * specified by @a dest and @a size. @a size must be non-zero and the string
 * written will always be well-formed.
 *
 * @param dest	Destination buffer.
 * @param size	Size of the destination buffer.
 * @param src	Source wide string.
 *
 * @return EOK, if success, negative otherwise.
 */
int wstr_to_str(char *dest, size_t size, const wchar_t *src)
{
	int rc;
	wchar_t ch;
	size_t src_idx;
	size_t dest_off;

	/* There must be space for a null terminator in the buffer. */
	assert(size > 0);
	
	src_idx = 0;
	dest_off = 0;

	while ((ch = src[src_idx++]) != 0) {
		rc = chr_encode(ch, dest, &dest_off, size - 1);
		if (rc != EOK)
			break;
	}

	dest[dest_off] = '\0';
	return rc;
}

/** Convert UTF16 string to string.
 *
 * Convert utf16 string @a src to string. The output is written to the buffer
 * specified by @a dest and @a size. @a size must be non-zero and the string
 * written will always be well-formed. Surrogate pairs also supported.
 *
 * @param dest	Destination buffer.
 * @param size	Size of the destination buffer.
 * @param src	Source utf16 string.
 *
 * @return EOK, if success, negative otherwise.
 */
int utf16_to_str(char *dest, size_t size, const uint16_t *src)
{
	size_t idx=0, dest_off=0;
	wchar_t ch;
	int rc = EOK;

	/* There must be space for a null terminator in the buffer. */
	assert(size > 0);

	while (src[idx]) {
		if ((src[idx] & 0xfc00) == 0xd800) {
			if (src[idx+1] && (src[idx+1] & 0xfc00) == 0xdc00) {
				ch = 0x10000;
				ch += (src[idx] & 0x03FF) << 10;
				ch += (src[idx+1] & 0x03FF);
				idx += 2;
			}
			else
				break;
		} else {
			ch = src[idx];
			idx++;
		}
		rc = chr_encode(ch, dest, &dest_off, size-1);
		if (rc != EOK)
			break;
	}
	dest[dest_off] = '\0';
	return rc;
}

int str_to_utf16(uint16_t *dest, size_t size, const char *src)
{
	int rc=EOK;
	size_t offset=0;
	size_t idx=0;
	wchar_t c;

	assert(size > 0);
	
	while ((c = str_decode(src, &offset, STR_NO_LIMIT)) != 0) {
		if (c > 0x10000) {
			if (idx+2 >= size-1) {
				rc=EOVERFLOW;
				break;
			}
			c = (c - 0x10000);
			dest[idx] = 0xD800 | (c >> 10);
			dest[idx+1] = 0xDC00 | (c & 0x3FF);
			idx++;
		} else {
			 dest[idx] = c;
		}

		idx++;
		if (idx >= size-1) {
			rc=EOVERFLOW;
			break;
		}
	}

	dest[idx] = '\0';
	return rc;
}


/** Convert wide string to new string.
 *
 * Convert wide string @a src to string. Space for the new string is allocated
 * on the heap.
 *
 * @param src	Source wide string.
 * @return	New string.
 */
char *wstr_to_astr(const wchar_t *src)
{
	char dbuf[STR_BOUNDS(1)];
	char *str;
	wchar_t ch;

	size_t src_idx;
	size_t dest_off;
	size_t dest_size;

	/* Compute size of encoded string. */

	src_idx = 0;
	dest_size = 0;

	while ((ch = src[src_idx++]) != 0) {
		dest_off = 0;
		if (chr_encode(ch, dbuf, &dest_off, STR_BOUNDS(1)) != EOK)
			break;
		dest_size += dest_off;
	}

	str = malloc(dest_size + 1);
	if (str == NULL)
		return NULL;

	/* Encode string. */

	src_idx = 0;
	dest_off = 0;

	while ((ch = src[src_idx++]) != 0) {
		if (chr_encode(ch, str, &dest_off, dest_size) != EOK)
			break;
	}

	str[dest_size] = '\0';
	return str;
}


/** Convert string to wide string.
 *
 * Convert string @a src to wide string. The output is written to the
 * buffer specified by @a dest and @a dlen. @a dlen must be non-zero
 * and the wide string written will always be null-terminated.
 *
 * @param dest	Destination buffer.
 * @param dlen	Length of destination buffer (number of wchars).
 * @param src	Source string.
 *
 * @return EOK, if success, negative otherwise.
 */
int str_to_wstr(wchar_t *dest, size_t dlen, const char *src)
{
	int rc=EOK;
	size_t offset;
	size_t di;
	wchar_t c;

	assert(dlen > 0);

	offset = 0;
	di = 0;

	do {
		if (di >= dlen - 1) {
			rc = EOVERFLOW;
			break;
		}

		c = str_decode(src, &offset, STR_NO_LIMIT);
		dest[di++] = c;
	} while (c != '\0');

	dest[dlen - 1] = '\0';
	return rc;
}

/** Convert string to wide string.
 *
 * Convert string @a src to wide string. A new wide NULL-terminated
 * string will be allocated on the heap.
 *
 * @param src	Source string.
 */
wchar_t *str_to_awstr(const char *str)
{
	size_t len = str_length(str);
	
	wchar_t *wstr = calloc(len+1, sizeof(wchar_t));
	if (wstr == NULL)
		return NULL;
	
	str_to_wstr(wstr, len + 1, str);
	return wstr;
}

/** Find first occurence of character in string.
 *
 * @param str String to search.
 * @param ch  Character to look for.
 *
 * @return Pointer to character in @a str or NULL if not found.
 */
char *str_chr(const char *str, wchar_t ch)
{
	wchar_t acc;
	size_t off = 0;
	size_t last = 0;
	
	while ((acc = str_decode(str, &off, STR_NO_LIMIT)) != 0) {
		if (acc == ch)
			return (char *) (str + last);
		last = off;
	}
	
	return NULL;
}

/** Find last occurence of character in string.
 *
 * @param str String to search.
 * @param ch  Character to look for.
 *
 * @return Pointer to character in @a str or NULL if not found.
 */
char *str_rchr(const char *str, wchar_t ch)
{
	wchar_t acc;
	size_t off = 0;
	size_t last = 0;
	const char *res = NULL;
	
	while ((acc = str_decode(str, &off, STR_NO_LIMIT)) != 0) {
		if (acc == ch)
			res = (str + last);
		last = off;
	}
	
	return (char *) res;
}

/** Find first occurence of character in wide string.
 *
 * @param wstr String to search.
 * @param ch  Character to look for.
 *
 * @return Pointer to character in @a wstr or NULL if not found.
 */
wchar_t *wstr_chr(const wchar_t *wstr, wchar_t ch)
{
	while (*wstr && *wstr != ch)
		wstr++;
	if (*wstr)
		return (wchar_t *) wstr;
	else
		return NULL;
}

/** Find last occurence of character in wide string.
 *
 * @param wstr String to search.
 * @param ch  Character to look for.
 *
 * @return Pointer to character in @a wstr or NULL if not found.
 */
wchar_t *wstr_rchr(const wchar_t *wstr, wchar_t ch)
{
	const wchar_t *res = NULL;
	while (*wstr) {
		if (*wstr == ch)
			res = wstr;
		wstr++;
	}
	return (wchar_t *) res;
}

/** Insert a wide character into a wide string.
 *
 * Insert a wide character into a wide string at position
 * @a pos. The characters after the position are shifted.
 *
 * @param str     String to insert to.
 * @param ch      Character to insert to.
 * @param pos     Character index where to insert.
 @ @param max_pos Characters in the buffer.
 *
 * @return True if the insertion was sucessful, false if the position
 *         is out of bounds.
 *
 */
bool wstr_linsert(wchar_t *str, wchar_t ch, size_t pos, size_t max_pos)
{
	size_t len = wstr_length(str);
	
	if ((pos > len) || (pos + 1 > max_pos))
		return false;
	
	size_t i;
	for (i = len; i + 1 > pos; i--)
		str[i + 1] = str[i];
	
	str[pos] = ch;
	
	return true;
}

/** Remove a wide character from a wide string.
 *
 * Remove a wide character from a wide string at position
 * @a pos. The characters after the position are shifted.
 *
 * @param str String to remove from.
 * @param pos Character index to remove.
 *
 * @return True if the removal was sucessful, false if the position
 *         is out of bounds.
 *
 */
bool wstr_remove(wchar_t *str, size_t pos)
{
	size_t len = wstr_length(str);
	
	if (pos >= len)
		return false;
	
	size_t i;
	for (i = pos + 1; i <= len; i++)
		str[i - 1] = str[i];
	
	return true;
}

int stricmp(const char *a, const char *b)
{
	int c = 0;
	
	while (a[c] && b[c] && (!(tolower(a[c]) - tolower(b[c]))))
		c++;
	
	return (tolower(a[c]) - tolower(b[c]));
}

/** Convert string to a number. 
 * Core of strtol and strtoul functions.
 *
 * @param nptr		Pointer to string.
 * @param endptr	If not NULL, function stores here pointer to the first
 * 			invalid character.
 * @param base		Zero or number between 2 and 36 inclusive.
 * @param sgn		It's set to 1 if minus found.
 * @return		Result of conversion.
 */
static unsigned long
_strtoul(const char *nptr, char **endptr, int base, char *sgn)
{
	unsigned char c;
	unsigned long result = 0;
	unsigned long a, b;
	const char *str = nptr;
	const char *tmpptr;
	
	while (isspace(*str))
		str++;
	
	if (*str == '-') {
		*sgn = 1;
		++str;
	} else if (*str == '+')
		++str;
	
	if (base) {
		if ((base == 1) || (base > 36)) {
			/* FIXME: set errno to EINVAL */
			return 0;
		}
		if ((base == 16) && (*str == '0') && ((str[1] == 'x') ||
		    (str[1] == 'X'))) {
			str += 2;
		}
	} else {
		base = 10;
		
		if (*str == '0') {
			base = 8;
			if ((str[1] == 'X') || (str[1] == 'x'))  {
				base = 16;
				str += 2;
			}
		} 
	}
	
	tmpptr = str;

	while (*str) {
		c = *str;
		c = (c >= 'a' ? c - 'a' + 10 : (c >= 'A' ? c - 'A' + 10 :
		    (c <= '9' ? c - '0' : 0xff)));
		if (c > base) {
			break;
		}
		
		a = (result & 0xff) * base + c;
		b = (result >> 8) * base + (a >> 8);
		
		if (b > (ULONG_MAX >> 8)) {
			/* overflow */
			/* FIXME: errno = ERANGE*/
			return ULONG_MAX;
		}
	
		result = (b << 8) + (a & 0xff);
		++str;
	}
	
	if (str == tmpptr) {
		/*
		 * No number was found => first invalid character is the first
		 * character of the string.
		 */
		/* FIXME: set errno to EINVAL */
		str = nptr;
		result = 0;
	}
	
	if (endptr)
		*endptr = (char *) str;

	if (nptr == str) { 
		/*FIXME: errno = EINVAL*/
		return 0;
	}

	return result;
}

/** Convert initial part of string to long int according to given base.
 * The number may begin with an arbitrary number of whitespaces followed by
 * optional sign (`+' or `-'). If the base is 0 or 16, the prefix `0x' may be
 * inserted and the number will be taken as hexadecimal one. If the base is 0
 * and the number begin with a zero, number will be taken as octal one (as with
 * base 8). Otherwise the base 0 is taken as decimal.
 *
 * @param nptr		Pointer to string.
 * @param endptr	If not NULL, function stores here pointer to the first
 * 			invalid character.
 * @param base		Zero or number between 2 and 36 inclusive.
 * @return		Result of conversion.
 */
long int strtol(const char *nptr, char **endptr, int base)
{
	char sgn = 0;
	unsigned long number = 0;
	
	number = _strtoul(nptr, endptr, base, &sgn);

	if (number > LONG_MAX) {
		if ((sgn) && (number == (unsigned long) (LONG_MAX) + 1)) {
			/* FIXME: set 0 to errno */
			return number;		
		}
		/* FIXME: set ERANGE to errno */
		return (sgn ? LONG_MIN : LONG_MAX);	
	}
	
	return (sgn ? -number : number);
}

/** Duplicate string.
 *
 * Allocate a new string and copy characters from the source
 * string into it. The duplicate string is allocated via sleeping
 * malloc(), thus this function can sleep in no memory conditions.
 *
 * The allocation cannot fail and the return value is always
 * a valid pointer. The duplicate string is always a well-formed
 * null-terminated UTF-8 string, but it can differ from the source
 * string on the byte level.
 *
 * @param src Source string.
 *
 * @return Duplicate string.
 *
 */
char *str_dup(const char *src)
{
	size_t size = str_size(src) + 1;
	char *dest = (char *) malloc(size);
	if (dest == NULL)
		return (char *) NULL;
	
	str_cpy(dest, size, src);
	return dest;
}

/** Duplicate string with size limit.
 *
 * Allocate a new string and copy up to @max_size bytes from the source
 * string into it. The duplicate string is allocated via sleeping
 * malloc(), thus this function can sleep in no memory conditions.
 * No more than @max_size + 1 bytes is allocated, but if the size
 * occupied by the source string is smaller than @max_size + 1,
 * less is allocated.
 *
 * The allocation cannot fail and the return value is always
 * a valid pointer. The duplicate string is always a well-formed
 * null-terminated UTF-8 string, but it can differ from the source
 * string on the byte level.
 *
 * @param src Source string.
 * @param n   Maximum number of bytes to duplicate.
 *
 * @return Duplicate string.
 *
 */
char *str_ndup(const char *src, size_t n)
{
	size_t size = str_size(src);
	if (size > n)
		size = n;
	
	char *dest = (char *) malloc(size + 1);
	if (dest == NULL)
		return (char *) NULL;
	
	str_ncpy(dest, size + 1, src, size);
	return dest;
}

void str_reverse(char* begin, char* end) 
{
    char aux;
    while(end>begin)
        aux=*end, *end--=*begin, *begin++=aux;
}

int size_t_str(size_t value, int base, char* str, size_t size) 
{
    static char num[] = "0123456789abcdefghijklmnopqrstuvwxyz";
    char* wstr=str;
	
	if (size == 0) 
		return EINVAL;
    if (base<2 || base>35) {
        *str='\0';
        return EINVAL;
    }

    do {
        *wstr++ = num[value % base];
		if (--size == 0)
			return EOVERFLOW;
    } while(value /= base);
    *wstr='\0';

    // Reverse string
    str_reverse(str,wstr-1);
	return EOK;
}

/** Convert initial part of string to unsigned long according to given base.
 * The number may begin with an arbitrary number of whitespaces followed by
 * optional sign (`+' or `-'). If the base is 0 or 16, the prefix `0x' may be
 * inserted and the number will be taken as hexadecimal one. If the base is 0
 * and the number begin with a zero, number will be taken as octal one (as with
 * base 8). Otherwise the base 0 is taken as decimal.
 *
 * @param nptr		Pointer to string.
 * @param endptr	If not NULL, function stores here pointer to the first
 * 			invalid character
 * @param base		Zero or number between 2 and 36 inclusive.
 * @return		Result of conversion.
 */
unsigned long strtoul(const char *nptr, char **endptr, int base)
{
	char sgn = 0;
	unsigned long number = 0;
	
	number = _strtoul(nptr, endptr, base, &sgn);

	return (sgn ? -number : number);
}

char *strtok(char *s, const char *delim)
{
	static char *next;

	return strtok_r(s, delim, &next);
}

char *strtok_r(char *s, const char *delim, char **next)
{
	char *start, *end;

	if (s == NULL)
		s = *next;

	/* Skip over leading delimiters. */
	while (*s && (str_chr(delim, *s) != NULL)) ++s;
	start = s;

	/* Skip over token characters. */
	while (*s && (str_chr(delim, *s) == NULL)) ++s;
	end = s;
	*next = (*s ? s + 1 : s);

	if (start == end) {
		return NULL;	/* No more tokens. */
	}

	/* Overwrite delimiter with NULL terminator. */
	*end = '\0';
	return start;
}

/** Convert string to uint64_t (internal variant).
 *
 * @param nptr   Pointer to string.
 * @param endptr Pointer to the first invalid character is stored here.
 * @param base   Zero or number between 2 and 36 inclusive.
 * @param neg    Indication of unary minus is stored here.
 * @apram result Result of the conversion.
 *
 * @return EOK if conversion was successful.
 *
 */
static int str_uint(const char *nptr, char **endptr, unsigned int base,
    bool *neg, uint64_t *result)
{
	assert(endptr != NULL);
	assert(neg != NULL);
	assert(result != NULL);
	
	*neg = false;
	const char *str = nptr;
	
	/* Ignore leading whitespace */
	while (isspace(*str))
		str++;
	
	if (*str == '-') {
		*neg = true;
		str++;
	} else if (*str == '+')
		str++;
	
	if (base == 0) {
		/* Decode base if not specified */
		base = 10;
		
		if (*str == '0') {
			base = 8;
			str++;
			
			switch (*str) {
			case 'b':
			case 'B':
				base = 2;
				str++;
				break;
			case 'o':
			case 'O':
				base = 8;
				str++;
				break;
			case 'd':
			case 'D':
			case 't':
			case 'T':
				base = 10;
				str++;
				break;
			case 'x':
			case 'X':
				base = 16;
				str++;
				break;
			default:
				str--;
			}
		}
	} else {
		/* Check base range */
		if ((base < 2) || (base > 36)) {
			*endptr = (char *) str;
			return EINVAL;
		}
	}
	
	*result = 0;
	const char *startstr = str;
	
	while (*str != 0) {
		unsigned int digit;
		
		if ((*str >= 'a') && (*str <= 'z'))
			digit = *str - 'a' + 10;
		else if ((*str >= 'A') && (*str <= 'Z'))
			digit = *str - 'A' + 10;
		else if ((*str >= '0') && (*str <= '9'))
			digit = *str - '0';
		else
			break;
		
		if (digit >= base)
			break;
		
		uint64_t prev = *result;
		*result = (*result) * base + digit;
		
		if (*result < prev) {
			/* Overflow */
			*endptr = (char *) str;
			return EOVERFLOW;
		}
		
		str++;
	}
	
	if (str == startstr) {
		/*
		 * No digits were decoded => first invalid character is
		 * the first character of the string.
		 */
		str = nptr;
	}
	
	*endptr = (char *) str;
	
	if (str == nptr)
		return EINVAL;
	
	return EOK;
}

/** Convert string to uint64_t.
 *
 * @param nptr   Pointer to string.
 * @param endptr If not NULL, pointer to the first invalid character
 *               is stored here.
 * @param base   Zero or number between 2 and 36 inclusive.
 * @param strict Do not allow any trailing characters.
 * @param result Result of the conversion.
 *
 * @return EOK if conversion was successful.
 *
 */
int str_uint64(const char *nptr, char **endptr, unsigned int base,
    bool strict, uint64_t *result)
{
	assert(result != NULL);
	
	bool neg;
	char *lendptr;
	int ret = str_uint(nptr, &lendptr, base, &neg, result);
	
	if (endptr != NULL)
		*endptr = (char *) lendptr;
	
	if (ret != EOK)
		return ret;
	
	/* Do not allow negative values */
	if (neg)
		return EINVAL;
	
	/* Check whether we are at the end of
	   the string in strict mode */
	if ((strict) && (*lendptr != 0))
		return EINVAL;
	
	return EOK;
}

/** Convert string to size_t.
 *
 * @param nptr   Pointer to string.
 * @param endptr If not NULL, pointer to the first invalid character
 *               is stored here.
 * @param base   Zero or number between 2 and 36 inclusive.
 * @param strict Do not allow any trailing characters.
 * @param result Result of the conversion.
 *
 * @return EOK if conversion was successful.
 *
 */
int str_size_t(const char *nptr, char **endptr, unsigned int base,
    bool strict, size_t *result)
{
	assert(result != NULL);
	
	bool neg;
	char *lendptr;
	uint64_t res;
	int ret = str_uint(nptr, &lendptr, base, &neg, &res);
	
	if (endptr != NULL)
		*endptr = (char *) lendptr;
	
	if (ret != EOK)
		return ret;
	
	/* Do not allow negative values */
	if (neg)
		return EINVAL;
	
	/* Check whether we are at the end of
	   the string in strict mode */
	if ((strict) && (*lendptr != 0))
		return EINVAL;
	
	/* Check for overflow */
	size_t _res = (size_t) res;
	if (_res != res)
		return EOVERFLOW;
	
	*result = _res;
	
	return EOK;
}

void order_suffix(const uint64_t val, uint64_t *rv, char *suffix)
{
	if (val > UINT64_C(10000000000000000000)) {
		*rv = val / UINT64_C(1000000000000000000);
		*suffix = 'Z';
	} else if (val > UINT64_C(1000000000000000000)) {
		*rv = val / UINT64_C(1000000000000000);
		*suffix = 'E';
	} else if (val > UINT64_C(1000000000000000)) {
		*rv = val / UINT64_C(1000000000000);
		*suffix = 'T';
	} else if (val > UINT64_C(1000000000000)) {
		*rv = val / UINT64_C(1000000000);
		*suffix = 'G';
	} else if (val > UINT64_C(1000000000)) {
		*rv = val / UINT64_C(1000000);
		*suffix = 'M';
	} else if (val > UINT64_C(1000000)) {
		*rv = val / UINT64_C(1000);
		*suffix = 'k';
	} else {
		*rv = val;
		*suffix = ' ';
	}
}

void bin_order_suffix(const uint64_t val, uint64_t *rv, const char **suffix,
    bool fixed)
{
	if (val > UINT64_C(1152921504606846976)) {
		*rv = val / UINT64_C(1125899906842624);
		*suffix = "EiB";
	} else if (val > UINT64_C(1125899906842624)) {
		*rv = val / UINT64_C(1099511627776);
		*suffix = "TiB";
	} else if (val > UINT64_C(1099511627776)) {
		*rv = val / UINT64_C(1073741824);
		*suffix = "GiB";
	} else if (val > UINT64_C(1073741824)) {
		*rv = val / UINT64_C(1048576);
		*suffix = "MiB";
	} else if (val > UINT64_C(1048576)) {
		*rv = val / UINT64_C(1024);
		*suffix = "KiB";
	} else {
		*rv = val;
		if (fixed)
			*suffix = "B  ";
		else
			*suffix = "B";
	}
}

/** @}
 */<|MERGE_RESOLUTION|>--- conflicted
+++ resolved
@@ -1,11 +1,8 @@
 /*
  * Copyright (c) 2005 Martin Decky
  * Copyright (c) 2008 Jiri Svoboda
-<<<<<<< HEAD
  * Copyright (c) 2011 Martin Sucha
-=======
  * Copyright (c) 2011 Oleg Romanenko
->>>>>>> 842a2d27
  * All rights reserved.
  *
  * Redistribution and use in source and binary forms, with or without
