/*
 * Copyright (c) 2008 Jakub Jermar
 * All rights reserved.
 *
 * Redistribution and use in source and binary forms, with or without
 * modification, are permitted provided that the following conditions
 * are met:
 *
 * - Redistributions of source code must retain the above copyright
 *   notice, this list of conditions and the following disclaimer.
 * - Redistributions in binary form must reproduce the above copyright
 *   notice, this list of conditions and the following disclaimer in the
 *   documentation and/or other materials provided with the distribution.
 * - The name of the author may not be used to endorse or promote products
 *   derived from this software without specific prior written permission.
 *
 * THIS SOFTWARE IS PROVIDED BY THE AUTHOR ``AS IS'' AND ANY EXPRESS OR
 * IMPLIED WARRANTIES, INCLUDING, BUT NOT LIMITED TO, THE IMPLIED WARRANTIES
 * OF MERCHANTABILITY AND FITNESS FOR A PARTICULAR PURPOSE ARE DISCLAIMED.
 * IN NO EVENT SHALL THE AUTHOR BE LIABLE FOR ANY DIRECT, INDIRECT,
 * INCIDENTAL, SPECIAL, EXEMPLARY, OR CONSEQUENTIAL DAMAGES (INCLUDING, BUT
 * NOT LIMITED TO, PROCUREMENT OF SUBSTITUTE GOODS OR SERVICES; LOSS OF USE,
 * DATA, OR PROFITS; OR BUSINESS INTERRUPTION) HOWEVER CAUSED AND ON ANY
 * THEORY OF LIABILITY, WHETHER IN CONTRACT, STRICT LIABILITY, OR TORT
 * (INCLUDING NEGLIGENCE OR OTHERWISE) ARISING IN ANY WAY OUT OF THE USE OF
 * THIS SOFTWARE, EVEN IF ADVISED OF THE POSSIBILITY OF SUCH DAMAGE.
 */

/** @addtogroup libc
 * @{
 */
/** @file
 */

#include <vfs/canonify.h>
#include <vfs/vfs.h>
#include <vfs/vfs_sess.h>
#include <macros.h>
#include <stdlib.h>
#include <unistd.h>
#include <dirent.h>
#include <fcntl.h>
#include <stdio.h>
#include <sys/stat.h>
#include <sys/statfs.h>
#include <sys/types.h>
#include <ipc/services.h>
#include <ns.h>
#include <async.h>
#include <fibril_synch.h>
#include <errno.h>
#include <assert.h>
#include <str.h>
#include <loc.h>
#include <ipc/vfs.h>
#include <ipc/loc.h>

static FIBRIL_MUTEX_INITIALIZE(vfs_mutex);
static async_sess_t *vfs_sess = NULL;

static FIBRIL_MUTEX_INITIALIZE(cwd_mutex);

static int cwd_fd = -1;
static char *cwd_path = NULL;
static size_t cwd_size = 0;

/** Start an async exchange on the VFS session.
 *
 * @return New exchange.
 *
 */
async_exch_t *vfs_exchange_begin(void)
{
	fibril_mutex_lock(&vfs_mutex);
	
	while (vfs_sess == NULL)
		vfs_sess = service_connect_blocking(SERVICE_VFS, INTERFACE_VFS,
		    0);
	
	fibril_mutex_unlock(&vfs_mutex);
	
	return async_exchange_begin(vfs_sess);
}

/** Finish an async exchange on the VFS session.
 *
 * @param exch Exchange to be finished.
 *
 */
void vfs_exchange_end(async_exch_t *exch)
{
	async_exchange_end(exch);
}

<<<<<<< HEAD
char *vfs_absolutize(const char *path, size_t *retlen)
=======
int _vfs_walk(int parent, const char *path, int flags)
{
	async_exch_t *exch = vfs_exchange_begin();
	
	ipc_call_t answer;
	aid_t req = async_send_2(exch, VFS_IN_WALK, parent, flags, &answer);
	sysarg_t rc = async_data_write_start(exch, path, str_size(path));
	vfs_exchange_end(exch);
		
	sysarg_t rc_orig;
	async_wait_for(req, &rc_orig);

	if (rc_orig != EOK) {
		return (int) rc_orig;
	}
		
	if (rc != EOK) {
		return (int) rc;
	}
	
	return (int) IPC_GET_ARG1(answer);
}

int _vfs_open(int fildes, int mode)
{
	async_exch_t *exch = vfs_exchange_begin();
	sysarg_t rc = async_req_2_0(exch, VFS_IN_OPEN2, fildes, mode);
	vfs_exchange_end(exch);
	
	return (int) rc;
}

char *absolutize(const char *path, size_t *retlen)
>>>>>>> b8dbe2f9
{
	char *ncwd_path;
	char *ncwd_path_nc;

	fibril_mutex_lock(&cwd_mutex);
	size_t size = str_size(path);
	if (*path != '/') {
		if (cwd_path == NULL) {
			fibril_mutex_unlock(&cwd_mutex);
			return NULL;
		}
		ncwd_path_nc = malloc(cwd_size + 1 + size + 1);
		if (ncwd_path_nc == NULL) {
			fibril_mutex_unlock(&cwd_mutex);
			return NULL;
		}
		str_cpy(ncwd_path_nc, cwd_size + 1 + size + 1, cwd_path);
		ncwd_path_nc[cwd_size] = '/';
		ncwd_path_nc[cwd_size + 1] = '\0';
	} else {
		ncwd_path_nc = malloc(size + 1);
		if (ncwd_path_nc == NULL) {
			fibril_mutex_unlock(&cwd_mutex);
			return NULL;
		}
		ncwd_path_nc[0] = '\0';
	}
	str_append(ncwd_path_nc, cwd_size + 1 + size + 1, path);
	ncwd_path = canonify(ncwd_path_nc, retlen);
	if (ncwd_path == NULL) {
		fibril_mutex_unlock(&cwd_mutex);
		free(ncwd_path_nc);
		return NULL;
	}
	/*
	 * We need to clone ncwd_path because canonify() works in-place and thus
	 * the address in ncwd_path need not be the same as ncwd_path_nc, even
	 * though they both point into the same dynamically allocated buffer.
	 */
	ncwd_path = str_dup(ncwd_path);
	free(ncwd_path_nc);
	if (ncwd_path == NULL) {
		fibril_mutex_unlock(&cwd_mutex);
		return NULL;
	}
	fibril_mutex_unlock(&cwd_mutex);
	return ncwd_path;
}

int vfs_mount(const char *fs_name, const char *mp, const char *fqsn,
    const char *opts, unsigned int flags, unsigned int instance)
{
	int null_id = -1;
	char null[LOC_NAME_MAXLEN];
	
	if (str_cmp(fqsn, "") == 0) {
		/* No device specified, create a fresh
		   null/%d device instead */
		null_id = loc_null_create();
		
		if (null_id == -1)
			return ENOMEM;
		
		snprintf(null, LOC_NAME_MAXLEN, "null/%d", null_id);
		fqsn = null;
	}
	
	service_id_t service_id;
	int res = loc_service_get_id(fqsn, &service_id, flags);
	if (res != EOK) {
		if (null_id != -1)
			loc_null_destroy(null_id);
		
		return res;
	}
	
	size_t mpa_size;
	char *mpa = vfs_absolutize(mp, &mpa_size);
	if (mpa == NULL) {
		if (null_id != -1)
			loc_null_destroy(null_id);
		
		return ENOMEM;
	}
	
	async_exch_t *exch = vfs_exchange_begin();

	sysarg_t rc_orig;
	aid_t req = async_send_3(exch, VFS_IN_MOUNT, service_id, flags,
	    instance, NULL);
	sysarg_t rc = async_data_write_start(exch, (void *) mpa, mpa_size);
	if (rc != EOK) {
		vfs_exchange_end(exch);
		free(mpa);
		async_wait_for(req, &rc_orig);
		
		if (null_id != -1)
			loc_null_destroy(null_id);
		
		if (rc_orig == EOK)
			return (int) rc;
		else
			return (int) rc_orig;
	}
	
	rc = async_data_write_start(exch, (void *) opts, str_size(opts));
	if (rc != EOK) {
		vfs_exchange_end(exch);
		free(mpa);
		async_wait_for(req, &rc_orig);
		
		if (null_id != -1)
			loc_null_destroy(null_id);
		
		if (rc_orig == EOK)
			return (int) rc;
		else
			return (int) rc_orig;
	}
	
	rc = async_data_write_start(exch, (void *) fs_name, str_size(fs_name));
	if (rc != EOK) {
		vfs_exchange_end(exch);
		free(mpa);
		async_wait_for(req, &rc_orig);
		
		if (null_id != -1)
			loc_null_destroy(null_id);
		
		if (rc_orig == EOK)
			return (int) rc;
		else
			return (int) rc_orig;
	}
	
	vfs_exchange_end(exch);
	free(mpa);
	async_wait_for(req, &rc);
	
	if ((rc != EOK) && (null_id != -1))
		loc_null_destroy(null_id);
	
	return (int) rc;
}

int vfs_unmount(const char *mp)
{
	sysarg_t rc;
	sysarg_t rc_orig;
	aid_t req;
	size_t mpa_size;
	char *mpa;
	
	mpa = vfs_absolutize(mp, &mpa_size);
	if (mpa == NULL)
		return ENOMEM;
	
	async_exch_t *exch = vfs_exchange_begin();
	
	req = async_send_0(exch, VFS_IN_UNMOUNT, NULL);
	rc = async_data_write_start(exch, (void *) mpa, mpa_size);
	if (rc != EOK) {
		vfs_exchange_end(exch);
		free(mpa);
		async_wait_for(req, &rc_orig);
		if (rc_orig == EOK)
			return (int) rc;
		else
			return (int) rc_orig;
	}
	

	vfs_exchange_end(exch);
	free(mpa);
	async_wait_for(req, &rc);
	
	return (int) rc;
}

<<<<<<< HEAD
/** Open file (internal).
 *
 * @param abs Absolute path to file
 * @param abs_size Size of @a abs string
 * @param lflag L_xxx flags
 * @param oflag O_xxx flags
 * @param fd Place to store new file descriptor
 *
 * @return EOK on success, non-zero error code on error
 */
static int open_internal(const char *abs, size_t abs_size, int lflag, int oflag,
    int *fd)
=======
static int walk_flags(int oflags)
>>>>>>> b8dbe2f9
{
	int flags = 0;
	if (oflags & O_CREAT) {
		if (oflags & O_EXCL) {
			flags |= WALK_MUST_CREATE;
		} else {
			flags |= WALK_MAY_CREATE;
		}
	}
<<<<<<< HEAD
	
	vfs_exchange_end(exch);
	async_wait_for(req, &rc);
	
	if (rc != EOK)
	    return (int) rc;
	
	*fd = (int) IPC_GET_ARG1(answer);
	return EOK;
=======
	return flags;
>>>>>>> b8dbe2f9
}

/** Open file.
 *
 * @param path File path
 * @param oflag O_xxx flags
 * @param mode File mode (only with O_CREAT)
 *
 * @return Nonnegative file descriptor on success. On error -1 is returned
 *         and errno is set.
 */
int open(const char *path, int oflag, ...)
{
	// FIXME: Some applications call this incorrectly.
	if ((oflag & (O_RDONLY|O_WRONLY|O_RDWR)) == 0) {
		oflag |= O_RDWR;
	}

	assert((((oflag & O_RDONLY) != 0) + ((oflag & O_WRONLY) != 0) + ((oflag & O_RDWR) != 0)) == 1);
	
	size_t abs_size;
<<<<<<< HEAD
	char *abs = vfs_absolutize(path, &abs_size);
	int fd = -1;
	
	if (abs == NULL) {
		errno = ENOMEM;
		return -1;
	}
	
	int rc = open_internal(abs, abs_size, L_FILE, oflag, &fd);
	free(abs);
	
	if (rc != EOK) {
		errno = rc;
		return -1;
	}
	
	return fd;
=======
	char *abs = absolutize(path, &abs_size);
	if (!abs) {
		return ENOMEM;
	}
	
	int ret = _vfs_walk(-1, abs, walk_flags(oflag) | WALK_REGULAR);
	if (ret < 0) {
		return ret;
	}
	
	int mode =
		((oflag & O_RDWR) ? MODE_READ|MODE_WRITE : 0) |
		((oflag & O_RDONLY) ? MODE_READ : 0) |
		((oflag & O_WRONLY) ? MODE_WRITE : 0) |
		((oflag & O_APPEND) ? MODE_APPEND : 0);
	
	int rc = _vfs_open(ret, mode); 
	if (rc < 0) {
		// _vfs_put(ret);
		close(ret);
		return rc;
	}
	
	if (oflag & O_TRUNC) {
		assert(oflag & O_WRONLY || oflag & O_RDWR);
		assert(!(oflag & O_APPEND));
		
		// _vfs_resize
		(void) ftruncate(ret, 0);
	}

	return ret;
>>>>>>> b8dbe2f9
}

/** Close file.
 *
 * @param fildes File descriptor
 * @return Zero on success. On error -1 is returned and errno is set.
 */
int close(int fildes)
{
	sysarg_t rc;
	
	async_exch_t *exch = vfs_exchange_begin();
	rc = async_req_1_0(exch, VFS_IN_CLOSE, fildes);
	vfs_exchange_end(exch);
	
	if (rc != EOK) {
		errno = rc;
		return -1;
	}
	
	return 0;
}

<<<<<<< HEAD
/** Read bytes from file.
 *
 * Read up to @a nbyte bytes from file. The actual number of bytes read
 * may be lower, but greater than zero if there are any bytes available.
 * If there are no bytes available for reading, then the function will
 * return success with zero bytes read.
 *
 * @param fildes File descriptor
 * @param buf Buffer
 * @param nbyte Maximum number of bytes to read
 * @param nread Place to store actual number of bytes read (0 or more)
 *
 * @return EOK on success, non-zero error code on error.
 */
static int _read_short(int fildes, void *buf, size_t nbyte, ssize_t *nread)
=======
// TODO: Versioning for read.

ssize_t read(int fildes, void *buf, size_t nbyte) 
>>>>>>> b8dbe2f9
{
	sysarg_t rc;
	ipc_call_t answer;
	aid_t req;
	
	if (nbyte > DATA_XFER_LIMIT)
		nbyte = DATA_XFER_LIMIT;
	
	async_exch_t *exch = vfs_exchange_begin();
	
	req = async_send_1(exch, VFS_IN_READ, fildes, &answer);
	rc = async_data_read_start(exch, (void *) buf, nbyte);
	if (rc != EOK) {
		vfs_exchange_end(exch);
		
		sysarg_t rc_orig;
		async_wait_for(req, &rc_orig);
		
		if (rc_orig == EOK)
			return rc;
		else
			return rc_orig;
	}
	
	vfs_exchange_end(exch);
	async_wait_for(req, &rc);
	
	if (rc != EOK)
		return rc;
	
	*nread = (ssize_t) IPC_GET_ARG1(answer);
	return EOK;
}

/** Write bytes to file.
 *
 * Write up to @a nbyte bytes from file. The actual number of bytes written
 * may be lower, but greater than zero.
 *
 * @param fildes File descriptor
 * @param buf Buffer
 * @param nbyte Maximum number of bytes to write
 * @param nread Place to store actual number of bytes written (0 or more)
 *
 * @return EOK on success, non-zero error code on error.
 */
static int _write_short(int fildes, const void *buf, size_t nbyte,
    ssize_t *nwritten)
{
	sysarg_t rc;
	ipc_call_t answer;
	aid_t req;
	
	if (nbyte > DATA_XFER_LIMIT)
		nbyte = DATA_XFER_LIMIT;
	
	async_exch_t *exch = vfs_exchange_begin();
	
	req = async_send_1(exch, VFS_IN_WRITE, fildes, &answer);
	rc = async_data_write_start(exch, (void *) buf, nbyte);
	if (rc != EOK) {
		vfs_exchange_end(exch);
		
		sysarg_t rc_orig;
		async_wait_for(req, &rc_orig);
		
		if (rc_orig == EOK)
			return rc;
		else
			return rc_orig;
	}
	
	vfs_exchange_end(exch);
	async_wait_for(req, &rc);
	
	if (rc != EOK)
		return rc;
	
	*nwritten = (ssize_t) IPC_GET_ARG1(answer);
	return EOK;
}

/** Read data.
 *
 * Read up to @a nbytes bytes from file if available. This function always reads
 * all the available bytes up to @a nbytes.
 *
 * @param fildes	File descriptor
 * @param buf		Buffer, @a nbytes bytes long
 * @param nbytes	Number of bytes to read
 *
 * @return		On success, nonnegative number of bytes read.
 *			On failure, -1 and sets errno.
 */
ssize_t read(int fildes, void *buf, size_t nbyte)
{
	ssize_t cnt = 0;
	size_t nread = 0;
	uint8_t *bp = (uint8_t *) buf;
	int rc;
	
	do {
		bp += cnt;
		nread += cnt;
		rc = _read_short(fildes, bp, nbyte - nread, &cnt);
	} while (rc == EOK && cnt > 0 && (nbyte - nread - cnt) > 0);
	
	if (rc != EOK) {
		errno = rc;
		return -1;
	}
	
	return nread + cnt;
}

/** Write data.
 *
 * This function fails if it cannot write exactly @a len bytes to the file.
 *
 * @param fildes	File descriptor
 * @param buf		Data, @a nbytes bytes long
 * @param nbytes	Number of bytes to write
 *
 * @return		On success, nonnegative number of bytes written.
 *			On failure, -1 and sets errno.
 */
ssize_t write(int fildes, const void *buf, size_t nbyte)
{
	ssize_t cnt = 0;
	ssize_t nwritten = 0;
	const uint8_t *bp = (uint8_t *) buf;
	int rc;

	do {
		bp += cnt;
		nwritten += cnt;
		rc = _write_short(fildes, bp, nbyte - nwritten, &cnt);
	} while (rc == EOK && ((ssize_t )nbyte - nwritten - cnt) > 0);

	if (rc != EOK) {
		errno = rc;
		return -1;
	}

	return nbyte;
}

/** Synchronize file.
 *
 * @param fildes File descriptor
 * @return 0 on success. On error returns -1 and sets errno.
 */
int fsync(int fildes)
{
	async_exch_t *exch = vfs_exchange_begin();
	sysarg_t rc = async_req_1_0(exch, VFS_IN_SYNC, fildes);
	vfs_exchange_end(exch);
	
	if (rc != EOK) {
		errno = rc;
		return -1;
	}
	
	return 0;
}

/** Seek to a position.
 *
 * @param fildes File descriptor
 * @param offset Offset
 * @param whence SEEK_SET, SEEK_CUR or SEEK_END
 *
 * @return On success the nonnegative offset from start of file. On error
 *         returns (off64_t)-1 and sets errno.
 */
off64_t lseek(int fildes, off64_t offset, int whence)
{
	async_exch_t *exch = vfs_exchange_begin();
	
	sysarg_t newoff_lo;
	sysarg_t newoff_hi;
	sysarg_t rc = async_req_4_2(exch, VFS_IN_SEEK, fildes,
	    LOWER32(offset), UPPER32(offset), whence,
	    &newoff_lo, &newoff_hi);
	
	vfs_exchange_end(exch);
	
	if (rc != EOK) {
		errno = rc;
		return (off64_t) -1;
	}
	
	return (off64_t) MERGE_LOUP32(newoff_lo, newoff_hi);
}

/** Truncate file to a specified length.
 *
 * Truncate file so that its size is exactly @a length
 *
 * @param fildes File descriptor
 * @param length Length
 *
 * @return 0 on success, -1 on error and sets errno.
 */
int ftruncate(int fildes, aoff64_t length)
{
	sysarg_t rc;
	
	async_exch_t *exch = vfs_exchange_begin();
	rc = async_req_3_0(exch, VFS_IN_TRUNCATE, fildes,
	    LOWER32(length), UPPER32(length));
	vfs_exchange_end(exch);
	
	if (rc != EOK) {
		errno = rc;
		return -1;
	}
	
	return 0;
}

/** Get file status.
 *
 * @param fildes File descriptor
 * @param stat Place to store file information
 *
 * @return 0 on success, -1 on error and sets errno.
 */
int fstat(int fildes, struct stat *stat)
{
	sysarg_t rc;
	aid_t req;
	
	async_exch_t *exch = vfs_exchange_begin();
	
	req = async_send_1(exch, VFS_IN_FSTAT, fildes, NULL);
	rc = async_data_read_start(exch, (void *) stat, sizeof(struct stat));
	if (rc != EOK) {
		vfs_exchange_end(exch);
		
		sysarg_t rc_orig;
		async_wait_for(req, &rc_orig);
		
		if (rc_orig != EOK)
			rc = rc_orig;
		if (rc != EOK) {
			errno = rc;
			return -1;
		}
		
		return 0;
	}
	
	vfs_exchange_end(exch);
	async_wait_for(req, &rc);
	
	if (rc != EOK) {
		errno = rc;
		return -1;
	}
	
	return 0;
}

/** Get file status.
 *
 * @param path Path to file
 * @param stat Place to store file information
 *
 * @return 0 on success, -1 on error and sets errno.
 */
int stat(const char *path, struct stat *stat)
{
	size_t pa_size;
<<<<<<< HEAD
	char *pa = vfs_absolutize(path, &pa_size);
	if (pa == NULL) {
		errno = ENOMEM;
		return -1;
	}
	
	async_exch_t *exch = vfs_exchange_begin();
	
	req = async_send_0(exch, VFS_IN_STAT, NULL);
	rc = async_data_write_start(exch, pa, pa_size);
	if (rc != EOK) {
		vfs_exchange_end(exch);
		free(pa);
		async_wait_for(req, &rc_orig);
		if (rc_orig != EOK)
			rc = rc_orig;
		if (rc != EOK) {
			errno = rc;
			return -1;
		}
	}
	rc = async_data_read_start(exch, stat, sizeof(struct stat));
	if (rc != EOK) {
		vfs_exchange_end(exch);
		free(pa);
		async_wait_for(req, &rc_orig);
		if (rc_orig != EOK)
			rc = rc_orig;
		if (rc != EOK) {
			errno = rc;
			return -1;
		}
	}
	vfs_exchange_end(exch);
	free(pa);
	async_wait_for(req, &rc);
	if (rc != EOK) {
		errno = rc;
		return -1;
	}
	return 0;
=======
	char *pa = absolutize(path, &pa_size);
	if (!pa) {
		return ENOMEM;
	}
	
	int fd = _vfs_walk(-1, pa, 0);
	if (fd < 0) {
		return fd;
	}
	
	int rc = fstat(fd, stat);
	close(fd);
	return rc;
>>>>>>> b8dbe2f9
}

/** Open directory.
 *
 * @param dirname Directory pathname
 *
 * @return Non-NULL pointer on success. On error returns @c NULL and sets errno.
 */
DIR *opendir(const char *dirname)
{
	DIR *dirp = malloc(sizeof(DIR));
<<<<<<< HEAD
	int fd = -1;
	
	if (dirp == NULL) {
=======
	if (!dirp) {
>>>>>>> b8dbe2f9
		errno = ENOMEM;
		return NULL;
	}
	
	size_t abs_size;
	char *abs = vfs_absolutize(dirname, &abs_size);
	if (abs == NULL) {
		free(dirp);
		errno = ENOMEM;
		return NULL;
	}
	
<<<<<<< HEAD
	int rc = open_internal(abs, abs_size, L_DIRECTORY, 0, &fd);
=======
	int ret = _vfs_walk(-1, abs, WALK_DIRECTORY);
>>>>>>> b8dbe2f9
	free(abs);
	
	if (rc != EOK) {
		free(dirp);
<<<<<<< HEAD
=======
		errno = ret;
		return NULL;
	}
	
	int rc = _vfs_open(ret, MODE_READ);
	if (rc < 0) {
		free(dirp);
		close(ret);
>>>>>>> b8dbe2f9
		errno = rc;
		return NULL;
	}
	
	dirp->fd = fd;
	return dirp;
}

/** Read directory entry.
 *
 * @param dirp Open directory
 * @return Non-NULL pointer to directory entry on success. On error returns
 *         @c NULL and sets errno.
 */
struct dirent *readdir(DIR *dirp)
{
	int rc;
	ssize_t len;
	
	rc = _read_short(dirp->fd, &dirp->res.d_name[0], NAME_MAX + 1, &len);
	if (rc != EOK) {
		errno = rc;
		return NULL;
	}
	
	(void) len;
	return &dirp->res;
}

/** Rewind directory position to the beginning.
 *
 * @param dirp Open directory
 */
void rewinddir(DIR *dirp)
{
	(void) lseek(dirp->fd, 0, SEEK_SET);
}

/** Close directory.
 *
 * @param dirp Open directory
 * @return 0 on success. On error returns -1 and sets errno.
 */
int closedir(DIR *dirp)
{
	int rc;
	
	rc = close(dirp->fd);
	free(dirp);

	/* On error errno was set by close() */
	return rc;
}

/** Create directory.
 *
 * @param path Path
 * @param mode File mode
 * @return 0 on success. On error returns -1 and sets errno.
 */
int mkdir(const char *path, mode_t mode)
{
	size_t pa_size;
<<<<<<< HEAD
	char *pa = vfs_absolutize(path, &pa_size);
	if (pa == NULL) {
		errno = ENOMEM;
		return -1;
	}
	
	async_exch_t *exch = vfs_exchange_begin();
	
	req = async_send_1(exch, VFS_IN_MKDIR, mode, NULL);
	rc = async_data_write_start(exch, pa, pa_size);
	if (rc != EOK) {
		vfs_exchange_end(exch);
		free(pa);
		
		sysarg_t rc_orig;
		async_wait_for(req, &rc_orig);
		
		if (rc_orig != EOK)
			rc = rc_orig;
		
		if (rc != EOK) {
			errno = rc;
			return -1;
		}
		
		return 0;
	}
	
	vfs_exchange_end(exch);
	free(pa);
	async_wait_for(req, &rc);
	
	if (rc != EOK) {
		errno = rc;
		return -1;
	}
	
	return 0;
}

/** Unlink a file or directory.
 *
 * @param path Path to file or empty directory
 * @param lflag L_xxx flag (L_NONE, L_FILE or L_DIRECTORY)
 * @return EOK on success, non-zero error code on error
 */
static int _unlink(const char *path, int lflag)
=======
	char *pa = absolutize(path, &pa_size);
	if (!pa) {
		return ENOMEM;
	}
	
	int ret = _vfs_walk(-1, pa, WALK_MUST_CREATE | WALK_DIRECTORY);
	if (ret < 0) {
		return ret;
	}
	
	close(ret);
	return EOK;
}

static int _vfs_unlink2(int parent, const char *path, int expect, int wflag)
>>>>>>> b8dbe2f9
{
	sysarg_t rc;
	aid_t req;
	
<<<<<<< HEAD
	size_t pa_size;
	char *pa = vfs_absolutize(path, &pa_size);
	if (pa == NULL)
		return ENOMEM;
	
=======
>>>>>>> b8dbe2f9
	async_exch_t *exch = vfs_exchange_begin();
	
	req = async_send_3(exch, VFS_IN_UNLINK2, parent, expect, wflag, NULL);
	rc = async_data_write_start(exch, path, str_size(path));
	
	vfs_exchange_end(exch);
	
	sysarg_t rc_orig;
	async_wait_for(req, &rc_orig);
	
	if (rc_orig != EOK) {
		return (int) rc_orig;
	}
	return rc;
}

/** Unlink file or directory.
 *
 * @param path Path
 * @return EOk on success, error code on error
 */
int unlink(const char *path)
{
<<<<<<< HEAD
	int rc;

	rc = _unlink(path, L_NONE);
	if (rc != EOK) {
		errno = rc;
		return -1;
	}

	return 0;
=======
	size_t pa_size;
	char *pa = absolutize(path, &pa_size);
	if (!pa) {
		return ENOMEM;
	}
	
	return _vfs_unlink2(-1, pa, -1, 0);
>>>>>>> b8dbe2f9
}

/** Remove empty directory.
 *
 * @param path Path
 * @return 0 on success. On error returns -1 and sets errno.
 */
int rmdir(const char *path)
{
<<<<<<< HEAD
	int rc;

	rc = _unlink(path, L_DIRECTORY);
	if (rc != EOK) {
		errno = rc;
		return -1;
	}

	return 0;
=======
	size_t pa_size;
	char *pa = absolutize(path, &pa_size);
	if (!pa) {
		return ENOMEM;
	}
	
	return _vfs_unlink2(-1, pa, -1, WALK_DIRECTORY);
>>>>>>> b8dbe2f9
}

/** Rename directory entry.
 *
 * @param old Old name
 * @param new New name
 *
 * @return 0 on success. On error returns -1 and sets errno.
 */
int rename(const char *old, const char *new)
{
	sysarg_t rc;
	sysarg_t rc_orig;
	aid_t req;
	
	size_t olda_size;
	char *olda = vfs_absolutize(old, &olda_size);
	if (olda == NULL) {
		errno = ENOMEM;
		return -1;
	}

	size_t newa_size;
	char *newa = vfs_absolutize(new, &newa_size);
	if (newa == NULL) {
		free(olda);
		errno = ENOMEM;
		return -1;
	}
	
	async_exch_t *exch = vfs_exchange_begin();
	
	req = async_send_1(exch, VFS_IN_RENAME, -1, NULL);
	rc = async_data_write_start(exch, olda, olda_size);
	if (rc != EOK) {
		vfs_exchange_end(exch);
		free(olda);
		free(newa);
		async_wait_for(req, &rc_orig);
		if (rc_orig != EOK)
			rc = rc_orig;
		if (rc != EOK) {
			errno = rc;
			return -1;
		}
		return 0;
	}
	rc = async_data_write_start(exch, newa, newa_size);
	if (rc != EOK) {
		vfs_exchange_end(exch);
		free(olda);
		free(newa);
		async_wait_for(req, &rc_orig);
		if (rc_orig != EOK)
			rc = rc_orig;
		if (rc != EOK) {
			errno = rc;
			return -1;
		}
		return 0;
	}
	vfs_exchange_end(exch);
	free(olda);
	free(newa);
	async_wait_for(req, &rc);

	if (rc != EOK) {
		errno = rc;
		return -1;
	}

	return 0;
}

/** Remove directory entry.
 *
 * @param path Path
 * @return 0 on success. On error returns -1 and sets errno.
 */
int remove(const char *path)
{
	return unlink(path);
}

/** Change working directory.
 *
 * @param path Path
 * @return 0 on success. On error returns -1 and sets errno.
 */
int chdir(const char *path)
{
	size_t abs_size;
	char *abs = vfs_absolutize(path, &abs_size);
	int fd = -1;
	
	if (abs == NULL) {
		errno = ENOMEM;
		return -1;
	}
	
<<<<<<< HEAD
	int rc = open_internal(abs, abs_size, L_DIRECTORY, O_DESC, &fd);
	
	if (rc != EOK) {
=======
	int fd = _vfs_walk(-1, abs, WALK_DIRECTORY);
	if (fd < 0) {
>>>>>>> b8dbe2f9
		free(abs);
		errno = rc;
		return -1;
	}
	
	fibril_mutex_lock(&cwd_mutex);
	
	if (cwd_fd >= 0)
		close(cwd_fd);
	
	if (cwd_path)
		free(cwd_path);
	
	cwd_fd = fd;
	cwd_path = abs;
	cwd_size = abs_size;
	
	fibril_mutex_unlock(&cwd_mutex);
	return 0;
}

/** Get current working directory path.
 *
 * @param buf Buffer
 * @param size Size of @a buf
 * @return On success returns @a buf. On failure returns @c NULL and sets errno.
 */
char *getcwd(char *buf, size_t size)
{
	if (size == 0) {
		errno = EINVAL;
		return NULL;
	}
	
	fibril_mutex_lock(&cwd_mutex);
	
	if ((cwd_size == 0) || (size < cwd_size + 1)) {
		fibril_mutex_unlock(&cwd_mutex);
		errno = ERANGE;
		return NULL;
	}
	
	str_cpy(buf, size, cwd_path);
	fibril_mutex_unlock(&cwd_mutex);
	
	return buf;
}

/** Open session to service represented by a special file.
 *
 * Given that the file referred to by @a fildes represents a service,
 * open a session to that service.
 *
 * @param fildes File descriptor
 * @param iface Interface to connect to (XXX Should be automatic)
 * @return On success returns session pointer. On error returns @c NULL.
 */
async_sess_t *vfs_fd_session(int fildes, iface_t iface)
{
	struct stat stat;
	int rc = fstat(fildes, &stat);
	if (rc != 0)
		return NULL;
	
	if (stat.service == 0)
		return NULL;
	
	return loc_service_connect(stat.service, iface, 0);
}

/** Duplicate open file.
 *
 * Duplicate open file under a new file descriptor.
 *
 * @param oldfd Old file descriptor
 * @param newfd New file descriptor
 * @return 0 on success. On error -1 is returned and errno is set
 */
int dup2(int oldfd, int newfd)
{
	async_exch_t *exch = vfs_exchange_begin();
	
	sysarg_t ret;
	sysarg_t rc = async_req_2_1(exch, VFS_IN_DUP, oldfd, newfd, &ret);
	
	vfs_exchange_end(exch);
	
	if (rc == EOK)
		rc = ret;
	
	if (rc != EOK) {
		errno = rc;
		return -1;
	}
	
	return 0;
}

int vfs_fd_wait(void)
{
	async_exch_t *exch = vfs_exchange_begin();
	
	sysarg_t ret;
	sysarg_t rc = async_req_0_1(exch, VFS_IN_WAIT_HANDLE, &ret);
	
	vfs_exchange_end(exch);
	
	if (rc == EOK)
		return (int) ret;
	
	return (int) rc;
}

int vfs_get_mtab_list(list_t *mtab_list)
{
	sysarg_t rc;
	aid_t req;
	size_t i;
	sysarg_t num_mounted_fs;
	
	async_exch_t *exch = vfs_exchange_begin();

	req = async_send_0(exch, VFS_IN_MTAB_GET, NULL);

	/* Ask VFS how many filesystems are mounted */
	rc = async_req_0_1(exch, VFS_IN_PING, &num_mounted_fs);
	if (rc != EOK)
		goto exit;

	for (i = 0; i < num_mounted_fs; ++i) {
		mtab_ent_t *mtab_ent;

		mtab_ent = malloc(sizeof(mtab_ent_t));
		if (mtab_ent == NULL) {
			rc = ENOMEM;
			goto exit;
		}

		memset(mtab_ent, 0, sizeof(mtab_ent_t));

		rc = async_data_read_start(exch, (void *) mtab_ent->mp,
		    MAX_PATH_LEN);
		if (rc != EOK)
			goto exit;

		rc = async_data_read_start(exch, (void *) mtab_ent->opts,
			MAX_MNTOPTS_LEN);
		if (rc != EOK)
			goto exit;

		rc = async_data_read_start(exch, (void *) mtab_ent->fs_name,
			FS_NAME_MAXLEN);
		if (rc != EOK)
			goto exit;

		sysarg_t p[2];

		rc = async_req_0_2(exch, VFS_IN_PING, &p[0], &p[1]);
		if (rc != EOK)
			goto exit;

		mtab_ent->instance = p[0];
		mtab_ent->service_id = p[1];

		link_initialize(&mtab_ent->link);
		list_append(&mtab_ent->link, mtab_list);
	}

exit:
	async_wait_for(req, &rc);
	vfs_exchange_end(exch);
	return rc;
}

/** Get filesystem statistics.
 *
 * @param path Mount point path
 * @param st Buffer for storing information
 * @return 0 on success. On error -1 is returned and errno is set.
 */
int statfs(const char *path, struct statfs *st)
{
	sysarg_t rc, rc_orig;
	aid_t req;
	size_t pa_size;

	char *pa = vfs_absolutize(path, &pa_size);
	if (pa == NULL) {
		errno = ENOMEM;
		return -1;
	}

	async_exch_t *exch = vfs_exchange_begin();

	req = async_send_0(exch, VFS_IN_STATFS, NULL);
	rc = async_data_write_start(exch, pa, pa_size);
	if (rc != EOK)
		goto exit;

	rc = async_data_read_start(exch, (void *) st, sizeof(*st));

exit:
	vfs_exchange_end(exch);
	free(pa);
	async_wait_for(req, &rc_orig);
	rc = (rc_orig != EOK ? rc_orig : rc);

	if (rc != EOK) {
		errno = rc;
		return -1;
	}

	return 0;
}

/** @}
 */<|MERGE_RESOLUTION|>--- conflicted
+++ resolved
@@ -92,9 +92,6 @@
 	async_exchange_end(exch);
 }
 
-<<<<<<< HEAD
-char *vfs_absolutize(const char *path, size_t *retlen)
-=======
 int _vfs_walk(int parent, const char *path, int flags)
 {
 	async_exch_t *exch = vfs_exchange_begin();
@@ -127,8 +124,7 @@
 	return (int) rc;
 }
 
-char *absolutize(const char *path, size_t *retlen)
->>>>>>> b8dbe2f9
+char *vfs_absolutize(const char *path, size_t *retlen)
 {
 	char *ncwd_path;
 	char *ncwd_path_nc;
@@ -308,22 +304,7 @@
 	return (int) rc;
 }
 
-<<<<<<< HEAD
-/** Open file (internal).
- *
- * @param abs Absolute path to file
- * @param abs_size Size of @a abs string
- * @param lflag L_xxx flags
- * @param oflag O_xxx flags
- * @param fd Place to store new file descriptor
- *
- * @return EOK on success, non-zero error code on error
- */
-static int open_internal(const char *abs, size_t abs_size, int lflag, int oflag,
-    int *fd)
-=======
 static int walk_flags(int oflags)
->>>>>>> b8dbe2f9
 {
 	int flags = 0;
 	if (oflags & O_CREAT) {
@@ -333,19 +314,7 @@
 			flags |= WALK_MAY_CREATE;
 		}
 	}
-<<<<<<< HEAD
-	
-	vfs_exchange_end(exch);
-	async_wait_for(req, &rc);
-	
-	if (rc != EOK)
-	    return (int) rc;
-	
-	*fd = (int) IPC_GET_ARG1(answer);
-	return EOK;
-=======
 	return flags;
->>>>>>> b8dbe2f9
 }
 
 /** Open file.
@@ -367,26 +336,7 @@
 	assert((((oflag & O_RDONLY) != 0) + ((oflag & O_WRONLY) != 0) + ((oflag & O_RDWR) != 0)) == 1);
 	
 	size_t abs_size;
-<<<<<<< HEAD
 	char *abs = vfs_absolutize(path, &abs_size);
-	int fd = -1;
-	
-	if (abs == NULL) {
-		errno = ENOMEM;
-		return -1;
-	}
-	
-	int rc = open_internal(abs, abs_size, L_FILE, oflag, &fd);
-	free(abs);
-	
-	if (rc != EOK) {
-		errno = rc;
-		return -1;
-	}
-	
-	return fd;
-=======
-	char *abs = absolutize(path, &abs_size);
 	if (!abs) {
 		return ENOMEM;
 	}
@@ -418,7 +368,6 @@
 	}
 
 	return ret;
->>>>>>> b8dbe2f9
 }
 
 /** Close file.
@@ -442,7 +391,6 @@
 	return 0;
 }
 
-<<<<<<< HEAD
 /** Read bytes from file.
  *
  * Read up to @a nbyte bytes from file. The actual number of bytes read
@@ -458,11 +406,6 @@
  * @return EOK on success, non-zero error code on error.
  */
 static int _read_short(int fildes, void *buf, size_t nbyte, ssize_t *nread)
-=======
-// TODO: Versioning for read.
-
-ssize_t read(int fildes, void *buf, size_t nbyte) 
->>>>>>> b8dbe2f9
 {
 	sysarg_t rc;
 	ipc_call_t answer;
@@ -737,50 +680,7 @@
 int stat(const char *path, struct stat *stat)
 {
 	size_t pa_size;
-<<<<<<< HEAD
 	char *pa = vfs_absolutize(path, &pa_size);
-	if (pa == NULL) {
-		errno = ENOMEM;
-		return -1;
-	}
-	
-	async_exch_t *exch = vfs_exchange_begin();
-	
-	req = async_send_0(exch, VFS_IN_STAT, NULL);
-	rc = async_data_write_start(exch, pa, pa_size);
-	if (rc != EOK) {
-		vfs_exchange_end(exch);
-		free(pa);
-		async_wait_for(req, &rc_orig);
-		if (rc_orig != EOK)
-			rc = rc_orig;
-		if (rc != EOK) {
-			errno = rc;
-			return -1;
-		}
-	}
-	rc = async_data_read_start(exch, stat, sizeof(struct stat));
-	if (rc != EOK) {
-		vfs_exchange_end(exch);
-		free(pa);
-		async_wait_for(req, &rc_orig);
-		if (rc_orig != EOK)
-			rc = rc_orig;
-		if (rc != EOK) {
-			errno = rc;
-			return -1;
-		}
-	}
-	vfs_exchange_end(exch);
-	free(pa);
-	async_wait_for(req, &rc);
-	if (rc != EOK) {
-		errno = rc;
-		return -1;
-	}
-	return 0;
-=======
-	char *pa = absolutize(path, &pa_size);
 	if (!pa) {
 		return ENOMEM;
 	}
@@ -793,7 +693,6 @@
 	int rc = fstat(fd, stat);
 	close(fd);
 	return rc;
->>>>>>> b8dbe2f9
 }
 
 /** Open directory.
@@ -805,13 +704,7 @@
 DIR *opendir(const char *dirname)
 {
 	DIR *dirp = malloc(sizeof(DIR));
-<<<<<<< HEAD
-	int fd = -1;
-	
-	if (dirp == NULL) {
-=======
 	if (!dirp) {
->>>>>>> b8dbe2f9
 		errno = ENOMEM;
 		return NULL;
 	}
@@ -824,17 +717,11 @@
 		return NULL;
 	}
 	
-<<<<<<< HEAD
-	int rc = open_internal(abs, abs_size, L_DIRECTORY, 0, &fd);
-=======
 	int ret = _vfs_walk(-1, abs, WALK_DIRECTORY);
->>>>>>> b8dbe2f9
 	free(abs);
 	
-	if (rc != EOK) {
+	if (ret < EOK) {
 		free(dirp);
-<<<<<<< HEAD
-=======
 		errno = ret;
 		return NULL;
 	}
@@ -843,12 +730,11 @@
 	if (rc < 0) {
 		free(dirp);
 		close(ret);
->>>>>>> b8dbe2f9
 		errno = rc;
 		return NULL;
 	}
 	
-	dirp->fd = fd;
+	dirp->fd = ret;
 	return dirp;
 }
 
@@ -907,56 +793,7 @@
 int mkdir(const char *path, mode_t mode)
 {
 	size_t pa_size;
-<<<<<<< HEAD
 	char *pa = vfs_absolutize(path, &pa_size);
-	if (pa == NULL) {
-		errno = ENOMEM;
-		return -1;
-	}
-	
-	async_exch_t *exch = vfs_exchange_begin();
-	
-	req = async_send_1(exch, VFS_IN_MKDIR, mode, NULL);
-	rc = async_data_write_start(exch, pa, pa_size);
-	if (rc != EOK) {
-		vfs_exchange_end(exch);
-		free(pa);
-		
-		sysarg_t rc_orig;
-		async_wait_for(req, &rc_orig);
-		
-		if (rc_orig != EOK)
-			rc = rc_orig;
-		
-		if (rc != EOK) {
-			errno = rc;
-			return -1;
-		}
-		
-		return 0;
-	}
-	
-	vfs_exchange_end(exch);
-	free(pa);
-	async_wait_for(req, &rc);
-	
-	if (rc != EOK) {
-		errno = rc;
-		return -1;
-	}
-	
-	return 0;
-}
-
-/** Unlink a file or directory.
- *
- * @param path Path to file or empty directory
- * @param lflag L_xxx flag (L_NONE, L_FILE or L_DIRECTORY)
- * @return EOK on success, non-zero error code on error
- */
-static int _unlink(const char *path, int lflag)
-=======
-	char *pa = absolutize(path, &pa_size);
 	if (!pa) {
 		return ENOMEM;
 	}
@@ -971,61 +808,40 @@
 }
 
 static int _vfs_unlink2(int parent, const char *path, int expect, int wflag)
->>>>>>> b8dbe2f9
 {
 	sysarg_t rc;
 	aid_t req;
 	
-<<<<<<< HEAD
+	async_exch_t *exch = vfs_exchange_begin();
+	
+	req = async_send_3(exch, VFS_IN_UNLINK2, parent, expect, wflag, NULL);
+	rc = async_data_write_start(exch, path, str_size(path));
+	
+	vfs_exchange_end(exch);
+	
+	sysarg_t rc_orig;
+	async_wait_for(req, &rc_orig);
+	
+	if (rc_orig != EOK) {
+		return (int) rc_orig;
+	}
+	return rc;
+}
+
+/** Unlink file or directory.
+ *
+ * @param path Path
+ * @return EOk on success, error code on error
+ */
+int unlink(const char *path)
+{
 	size_t pa_size;
 	char *pa = vfs_absolutize(path, &pa_size);
-	if (pa == NULL)
-		return ENOMEM;
-	
-=======
->>>>>>> b8dbe2f9
-	async_exch_t *exch = vfs_exchange_begin();
-	
-	req = async_send_3(exch, VFS_IN_UNLINK2, parent, expect, wflag, NULL);
-	rc = async_data_write_start(exch, path, str_size(path));
-	
-	vfs_exchange_end(exch);
-	
-	sysarg_t rc_orig;
-	async_wait_for(req, &rc_orig);
-	
-	if (rc_orig != EOK) {
-		return (int) rc_orig;
-	}
-	return rc;
-}
-
-/** Unlink file or directory.
- *
- * @param path Path
- * @return EOk on success, error code on error
- */
-int unlink(const char *path)
-{
-<<<<<<< HEAD
-	int rc;
-
-	rc = _unlink(path, L_NONE);
-	if (rc != EOK) {
-		errno = rc;
-		return -1;
-	}
-
-	return 0;
-=======
-	size_t pa_size;
-	char *pa = absolutize(path, &pa_size);
 	if (!pa) {
 		return ENOMEM;
 	}
 	
 	return _vfs_unlink2(-1, pa, -1, 0);
->>>>>>> b8dbe2f9
 }
 
 /** Remove empty directory.
@@ -1035,25 +851,13 @@
  */
 int rmdir(const char *path)
 {
-<<<<<<< HEAD
-	int rc;
-
-	rc = _unlink(path, L_DIRECTORY);
-	if (rc != EOK) {
-		errno = rc;
-		return -1;
-	}
-
-	return 0;
-=======
 	size_t pa_size;
-	char *pa = absolutize(path, &pa_size);
+	char *pa = vfs_absolutize(path, &pa_size);
 	if (!pa) {
 		return ENOMEM;
 	}
 	
 	return _vfs_unlink2(-1, pa, -1, WALK_DIRECTORY);
->>>>>>> b8dbe2f9
 }
 
 /** Rename directory entry.
@@ -1147,23 +951,13 @@
 {
 	size_t abs_size;
 	char *abs = vfs_absolutize(path, &abs_size);
-	int fd = -1;
-	
-	if (abs == NULL) {
-		errno = ENOMEM;
-		return -1;
-	}
-	
-<<<<<<< HEAD
-	int rc = open_internal(abs, abs_size, L_DIRECTORY, O_DESC, &fd);
-	
-	if (rc != EOK) {
-=======
+	if (!abs)
+		return ENOMEM;
+	
 	int fd = _vfs_walk(-1, abs, WALK_DIRECTORY);
 	if (fd < 0) {
->>>>>>> b8dbe2f9
 		free(abs);
-		errno = rc;
+		errno = fd;
 		return -1;
 	}
 	
