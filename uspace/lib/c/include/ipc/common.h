/*
 * Copyright (c) 2011 Martin Decky
 * All rights reserved.
 *
 * Redistribution and use in source and binary forms, with or without
 * modification, are permitted provided that the following conditions
 * are met:
 *
 * - Redistributions of source code must retain the above copyright
 *   notice, this list of conditions and the following disclaimer.
 * - Redistributions in binary form must reproduce the above copyright
 *   notice, this list of conditions and the following disclaimer in the
 *   documentation and/or other materials provided with the distribution.
 * - The name of the author may not be used to endorse or promote products
 *   derived from this software without specific prior written permission.
 *
 * THIS SOFTWARE IS PROVIDED BY THE AUTHOR ``AS IS'' AND ANY EXPRESS OR
 * IMPLIED WARRANTIES, INCLUDING, BUT NOT LIMITED TO, THE IMPLIED WARRANTIES
 * OF MERCHANTABILITY AND FITNESS FOR A PARTICULAR PURPOSE ARE DISCLAIMED.
 * IN NO EVENT SHALL THE AUTHOR BE LIABLE FOR ANY DIRECT, INDIRECT,
 * INCIDENTAL, SPECIAL, EXEMPLARY, OR CONSEQUENTIAL DAMAGES (INCLUDING, BUT
 * NOT LIMITED TO, PROCUREMENT OF SUBSTITUTE GOODS OR SERVICES; LOSS OF USE,
 * DATA, OR PROFITS; OR BUSINESS INTERRUPTION) HOWEVER CAUSED AND ON ANY
 * THEORY OF LIABILITY, WHETHER IN CONTRACT, STRICT LIABILITY, OR TORT
 * (INCLUDING NEGLIGENCE OR OTHERWISE) ARISING IN ANY WAY OUT OF THE USE OF
 * THIS SOFTWARE, EVEN IF ADVISED OF THE POSSIBILITY OF SUCH DAMAGE.
 */

/** @addtogroup libcipc
 * @{
 */
/** @file
 */

#ifndef LIBC_IPC_COMMON_H_
#define LIBC_IPC_COMMON_H_

#include <sys/types.h>
#include <abi/ipc/ipc.h>
#include <atomic.h>
<<<<<<< HEAD
#include <abi/proc/task.h>
=======
#include <task.h>
#include <futex.h>
>>>>>>> 207e8880

#define IPC_FLAG_BLOCKING  0x01

typedef struct {
	sysarg_t args[IPC_CALL_LEN];
	task_id_t in_task_id;
	sysarg_t in_phone_hash;
} ipc_call_t;

typedef sysarg_t ipc_callid_t;

extern futex_t async_futex;

#endif

/** @}
 */<|MERGE_RESOLUTION|>--- conflicted
+++ resolved
@@ -38,12 +38,8 @@
 #include <sys/types.h>
 #include <abi/ipc/ipc.h>
 #include <atomic.h>
-<<<<<<< HEAD
 #include <abi/proc/task.h>
-=======
-#include <task.h>
 #include <futex.h>
->>>>>>> 207e8880
 
 #define IPC_FLAG_BLOCKING  0x01
 
