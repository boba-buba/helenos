--- conflicted
+++ resolved
@@ -31,19 +31,6 @@
 
 #include <assert.h>
 
-<<<<<<< HEAD
-extern "C" {
-    #include <assert.h>
-}
-
-// TODO: For some reason, this function isn't visible (maybe the
-//       noreturn attribute?), adding a redeclaration here for the
-//       time being.
-
-extern void __helenos_assert_abort(const char *, const char *, unsigned int);
-
-=======
->>>>>>> aeba7675
 #define __unimplemented() assert(!"Not implemented!")
 
 #endif