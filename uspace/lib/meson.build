--- conflicted
+++ resolved
@@ -77,11 +77,8 @@
 	'math',
 	'minix',
 	'nettl',
-<<<<<<< HEAD
 	'pcap',
-=======
 	'ofw',
->>>>>>> f87ff8e6
 	'pcm',
 	'pcut',
 	'pixconv',
