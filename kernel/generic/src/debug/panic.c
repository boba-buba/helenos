--- conflicted
+++ resolved
@@ -95,13 +95,8 @@
 	
 	printf("THE=%p: ", THE);
 	if (THE != NULL) {
-<<<<<<< HEAD
-		printf("pd=%" PRIun " thread=%p task=%p cpu=%p as=%p"
-		    " magic=%#" PRIx32 "\n", THE->preemption_disabled,
-=======
-		printf("pe=%" PRIun " thr=%p task=%p cpu=%p as=%p"
+		printf("pe=%" PRIun " thread=%p task=%p cpu=%p as=%p"
 		    " magic=%#" PRIx32 "\n", THE->preemption,
->>>>>>> 207e8880
 		    THE->thread, THE->task, THE->cpu, THE->as, THE->magic);
 		
 		if (THE->thread != NULL)
