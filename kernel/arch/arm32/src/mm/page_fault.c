--- conflicted
+++ resolved
@@ -280,7 +280,6 @@
 		    dfsr_source_to_str(source), badvaddr);
 	}
 
-<<<<<<< HEAD
 #if defined(PROCESSOR_armv6) | defined(PROCESSOR_armv7_a)
 	const pf_access_t access =
 	    fsr.data.wr ? PF_ACCESS_WRITE : PF_ACCESS_READ;
@@ -289,15 +288,7 @@
 #else
 #error "Unsupported architecture"
 #endif
-	const int ret = as_page_fault(badvaddr, access, istate);
-
-	if (ret == AS_PF_FAULT) {
-		fault_if_from_uspace(istate, "Page fault: %#x.", badvaddr);
-		panic_memtrap(istate, access, badvaddr, NULL);
-	}
-=======
 	as_page_fault(badvaddr, access, istate);
->>>>>>> 908bb964
 }
 
 /** Handles "prefetch abort" exception (instruction couldn't be executed).
@@ -308,18 +299,7 @@
  */
 void prefetch_abort(unsigned int exc_no, istate_t *istate)
 {
-<<<<<<< HEAD
-	/* NOTE: We should use IFAR and IFSR here. */
-	int ret = as_page_fault(istate->pc, PF_ACCESS_EXEC, istate);
-
-	if (ret == AS_PF_FAULT) {
-		fault_if_from_uspace(istate,
-		    "Page fault - prefetch_abort: %#x.", istate->pc);
-		panic_memtrap(istate, PF_ACCESS_EXEC, istate->pc, NULL);
-	}
-=======
 	as_page_fault(istate->pc, PF_ACCESS_EXEC, istate);
->>>>>>> 908bb964
 }
 
 /** @}
