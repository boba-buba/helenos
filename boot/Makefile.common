#
# Copyright (c) 2006 Martin Decky
# All rights reserved.
#
# Redistribution and use in source and binary forms, with or without
# modification, are permitted provided that the following conditions
# are met:
#
# - Redistributions of source code must retain the above copyright
#   notice, this list of conditions and the following disclaimer.
# - Redistributions in binary form must reproduce the above copyright
#   notice, this list of conditions and the following disclaimer in the
#   documentation and/or other materials provided with the distribution.
# - The name of the author may not be used to endorse or promote products
#   derived from this software without specific prior written permission.
#
# THIS SOFTWARE IS PROVIDED BY THE AUTHOR ``AS IS'' AND ANY EXPRESS OR
# IMPLIED WARRANTIES, INCLUDING, BUT NOT LIMITED TO, THE IMPLIED WARRANTIES
# OF MERCHANTABILITY AND FITNESS FOR A PARTICULAR PURPOSE ARE DISCLAIMED.
# IN NO EVENT SHALL THE AUTHOR BE LIABLE FOR ANY DIRECT, INDIRECT,
# INCIDENTAL, SPECIAL, EXEMPLARY, OR CONSEQUENTIAL DAMAGES (INCLUDING, BUT
# NOT LIMITED TO, PROCUREMENT OF SUBSTITUTE GOODS OR SERVICES; LOSS OF USE,
# DATA, OR PROFITS; OR BUSINESS INTERRUPTION) HOWEVER CAUSED AND ON ANY
# THEORY OF LIABILITY, WHETHER IN CONTRACT, STRICT LIABILITY, OR TORT
# (INCLUDING NEGLIGENCE OR OTHERWISE) ARISING IN ANY WAY OUT OF THE USE OF
# THIS SOFTWARE, EVEN IF ADVISED OF THE POSSIBILITY OF SUCH DAMAGE.
#

## Configuration
#

ROOT_PATH = ..

VERSION_DEF = $(ROOT_PATH)/version

COMMON_MAKEFILE = $(ROOT_PATH)/Makefile.common
COMMON_HEADER = $(ROOT_PATH)/common.h
COMMON_HEADER_ARCH = arch/$(BARCH)/include/common.h

CONFIG_MAKEFILE = $(ROOT_PATH)/Makefile.config
CONFIG_HEADER = $(ROOT_PATH)/config.h

-include $(VERSION_DEF)
-include $(COMMON_MAKEFILE)
-include $(CONFIG_MAKEFILE)

KERNEL_PATH = $(ROOT_PATH)/kernel
USPACE_PATH = $(ROOT_PATH)/uspace
DIST_PATH = $(USPACE_PATH)/dist
TOOLS_PATH = $(ROOT_PATH)/tools
DRVS_PATH = drv

SANDBOX = pack
PACK = $(TOOLS_PATH)/pack.py
MKTMPFS = $(TOOLS_PATH)/mktmpfs.py
MKFAT = $(TOOLS_PATH)/mkfat.py
MKEXT2 = $(TOOLS_PATH)/mkext2.py
MKUIMAGE = $(TOOLS_PATH)/mkuimage.py

JOBFILE = $(ROOT_PATH)/tools/jobfile.py

ARCH_INCLUDE = generic/include/arch
GENARCH_INCLUDE = generic/include/genarch

DEPEND = Makefile.depend
DEPEND_PREV = $(DEPEND).prev
DISTROOT = distroot
INITRD = initrd

INIT_TASKS = \
	$(USPACE_PATH)/srv/ns/ns \
	$(USPACE_PATH)/srv/loader/loader \
	$(USPACE_PATH)/app/init/init \
	$(USPACE_PATH)/srv/loc/loc \
	$(USPACE_PATH)/srv/bd/rd/rd \
	$(USPACE_PATH)/srv/vfs/vfs

ifeq ($(RDFMT),tmpfs)
	INIT_TASKS += $(USPACE_PATH)/srv/fs/tmpfs/tmpfs
endif

ifeq ($(RDFMT),fat)
	INIT_TASKS += $(USPACE_PATH)/srv/fs/fat/fat
endif

ifeq ($(RDFMT),ext2fs)
	INIT_TASKS += $(USPACE_PATH)/srv/fs/ext2fs/ext2fs
endif

RD_SRVS_ESSENTIAL = \
	$(USPACE_PATH)/srv/hid/fb/fb \
	$(USPACE_PATH)/srv/hid/input/input \
	$(USPACE_PATH)/srv/hid/console/console \
	$(USPACE_PATH)/srv/fs/locfs/locfs

RD_SRVS_NON_ESSENTIAL = \
	$(USPACE_PATH)/srv/bd/file_bd/file_bd \
	$(USPACE_PATH)/srv/bd/part/guid_part/g_part \
	$(USPACE_PATH)/srv/bd/part/mbr_part/mbr_part \
	$(USPACE_PATH)/srv/clip/clip \
	$(USPACE_PATH)/srv/fs/tmpfs/tmpfs \
	$(USPACE_PATH)/srv/fs/fat/fat \
	$(USPACE_PATH)/srv/fs/mfs/mfs \
	$(USPACE_PATH)/srv/fs/cdfs/cdfs \
	$(USPACE_PATH)/srv/fs/exfat/exfat \
	$(USPACE_PATH)/srv/fs/ext2fs/ext2fs \
	$(USPACE_PATH)/srv/hid/remcons/remcons \
	$(USPACE_PATH)/srv/net/ethip/ethip \
	$(USPACE_PATH)/srv/net/inet/inet \
	$(USPACE_PATH)/srv/net/loopip/loopip \
	$(USPACE_PATH)/srv/net/tcp/tcp \
	$(USPACE_PATH)/srv/net/udp/udp \
	$(USPACE_PATH)/srv/taskmon/taskmon \
	$(USPACE_PATH)/srv/devman/devman

RD_DRVS = \
	infrastructure/root \
	infrastructure/rootvirt \
	test/test1 \
	test/test2 \
	test/test3 \
	nic/ne2k \
	nic/e1k \
	nic/rtl8139

RD_DRV_CFG =

RD_LIBS =

ifeq ($(CONFIG_DEVEL_FILES), y)
	RD_LIBS += \
		$(USPACE_PATH)/lib/c/libc.a \
		$(USPACE_PATH)/lib/softint/libsoftint.a \
		$(USPACE_PATH)/lib/softfloat/libsoftfloat.a
endif

ifeq ($(CONFIG_BUILD_SHARED_LIBS), y)
	RD_LIBS += \
		$(USPACE_PATH)/lib/c/libc.so0 \
		$(USPACE_PATH)/lib/softint/libsofti.so0
	RD_APPS += \
		$(USPACE_PATH)/app/dltest/dltest
endif

RD_APPS_ESSENTIAL = \
	$(USPACE_PATH)/app/bdsh/bdsh \
	$(USPACE_PATH)/app/getterm/getterm \
	$(USPACE_PATH)/app/klog/klog

RD_APPS_NON_ESSENTIAL = \
	$(USPACE_PATH)/app/blkdump/blkdump \
	$(USPACE_PATH)/app/bnchmark/bnchmark \
	$(USPACE_PATH)/app/devctl/devctl \
	$(USPACE_PATH)/app/dltest/dltest \
	$(USPACE_PATH)/app/dltest2/dltest2 \
	$(USPACE_PATH)/app/dload/dload \
	$(USPACE_PATH)/app/edit/edit \
	$(USPACE_PATH)/app/ext2info/ext2info \
	$(USPACE_PATH)/app/inetcfg/inetcfg \
	$(USPACE_PATH)/app/kill/kill \
	$(USPACE_PATH)/app/killall/killall \
	$(USPACE_PATH)/app/locinfo/locinfo \
	$(USPACE_PATH)/app/mkfat/mkfat \
	$(USPACE_PATH)/app/mkexfat/mkexfat \
	$(USPACE_PATH)/app/mkmfs/mkmfs \
	$(USPACE_PATH)/app/lsusb/lsusb \
	$(USPACE_PATH)/app/sbi/sbi \
	$(USPACE_PATH)/app/sportdmp/sportdmp \
	$(USPACE_PATH)/app/redir/redir \
	$(USPACE_PATH)/app/taskdump/taskdump \
	$(USPACE_PATH)/app/tester/tester \
	$(USPACE_PATH)/app/testread/testread \
	$(USPACE_PATH)/app/tetris/tetris \
	$(USPACE_PATH)/app/trace/trace \
	$(USPACE_PATH)/app/nettest1/nettest1 \
	$(USPACE_PATH)/app/nettest2/nettest2 \
	$(USPACE_PATH)/app/nettest3/nettest3 \
	$(USPACE_PATH)/app/netecho/netecho \
	$(USPACE_PATH)/app/ping/ping \
	$(USPACE_PATH)/app/stats/stats \
	$(USPACE_PATH)/app/sysinfo/sysinfo \
	$(USPACE_PATH)/app/top/top \
	$(USPACE_PATH)/app/usbinfo/usbinfo \
	$(USPACE_PATH)/app/vuhid/vuh \
	$(USPACE_PATH)/app/mkbd/mkbd \
	$(USPACE_PATH)/app/websrv/websrv

ifeq ($(CONFIG_PCC),y)
RD_APPS_NON_ESSENTIAL += \
	$(USPACE_PATH)/app/cc/cc \
	$(USPACE_PATH)/app/ccom/ccom \
	$(USPACE_PATH)/app/ccom/mkext/cc_mkext \
	$(USPACE_PATH)/app/cpp/cpp
endif

ifeq ($(CONFIG_BINUTILS),y)
RD_APPS_NON_ESSENTIAL += \
	$(USPACE_PATH)/app/binutils/bin/as \
	$(USPACE_PATH)/app/binutils/bin/ld
endif

<<<<<<< HEAD
ifeq ($(CONFIG_MSIM),y)
RD_APPS_NON_ESSENTIAL += \
	$(USPACE_PATH)/app/msim/msim
endif

ifneq ($(CONFIG_BAREBONE),y)
NET_CFG = \
	$(USPACE_PATH)/srv/net/cfg/general \
	$(USPACE_PATH)/srv/net/cfg/lo.nic \
	$(USPACE_PATH)/srv/net/cfg/ne2k.nic \
	$(USPACE_PATH)/srv/net/cfg/e1k.nic
endif

=======
>>>>>>> 606c3690
COMPONENTS = \
	$(KERNEL_PATH)/kernel.bin \
	$(INIT_TASKS) \
	$(INITRD).img

LINK = arch/$(BARCH)/_link.ld
COMPS_H = arch/$(BARCH)/include/_components.h
COMPS_C = arch/$(BARCH)/src/_components.c

-include arch/$(BARCH)/Makefile.inc

ifeq ($(CONFIG_BAREBONE),y)
RD_SRVS = $(RD_SRVS_ESSENTIAL)
RD_APPS = $(RD_APPS_ESSENTIAL)
else
RD_SRVS = $(RD_SRVS_ESSENTIAL) $(RD_SRVS_NON_ESSENTIAL)
RD_APPS = $(RD_APPS_ESSENTIAL) $(RD_APPS_NON_ESSENTIAL)
endif

MODULES := $(notdir $(COMPONENTS))

BOOT_OUTPUT ?= $(ROOT_PATH)/image.boot
RAW ?= image.raw
JOB ?= image.job
MAP ?= image.map
PREBUILD ?= build_comps
BUILD ?= Makefile.build<|MERGE_RESOLUTION|>--- conflicted
+++ resolved
@@ -199,22 +199,11 @@
 	$(USPACE_PATH)/app/binutils/bin/ld
 endif
 
-<<<<<<< HEAD
 ifeq ($(CONFIG_MSIM),y)
 RD_APPS_NON_ESSENTIAL += \
 	$(USPACE_PATH)/app/msim/msim
 endif
 
-ifneq ($(CONFIG_BAREBONE),y)
-NET_CFG = \
-	$(USPACE_PATH)/srv/net/cfg/general \
-	$(USPACE_PATH)/srv/net/cfg/lo.nic \
-	$(USPACE_PATH)/srv/net/cfg/ne2k.nic \
-	$(USPACE_PATH)/srv/net/cfg/e1k.nic
-endif
-
-=======
->>>>>>> 606c3690
 COMPONENTS = \
 	$(KERNEL_PATH)/kernel.bin \
 	$(INIT_TASKS) \
